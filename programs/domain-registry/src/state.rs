use anchor_lang::{prelude::*, solana_program::system_instruction};
use bytemuck::{Pod, Zeroable};
use fogo_sessions_sdk::session::AuthorizedProgram;
use std::marker::PhantomData;

pub const CONFIG_SEED: &[u8] = b"config";
#[account]
pub struct Config {
    pub authority: Pubkey,
}

#[derive(Pod, Zeroable, PartialEq, Copy, Clone)]
#[repr(C)]
pub struct DomainProgram {
    pub program_id: Pubkey,
    pub signer_pda: Pubkey,
}

impl From<DomainProgram> for AuthorizedProgram {
    fn from(domain_program: DomainProgram) -> Self {
        AuthorizedProgram {
            program_id: domain_program.program_id,
            signer_pda: domain_program.signer_pda,
        }
    }
}

pub type DomainRecordInner<'a> = resizable_account_array::ResizableAccountArray<'a, DomainProgram>;

mod resizable_account_array {
    use super::*;

    /// A account that contains a dynamic array of `T` and dynamically resizes using funds from the `payer` account.
    pub struct ResizableAccountArray<'a, T>
    where
        T: Pod + Zeroable + PartialEq,
    {
        pub acc_info: AccountInfo<'a>,
        pub payer: AccountInfo<'a>,
        pub _phantom: PhantomData<T>,
    }

    impl<'a, T> ResizableAccountArray<'a, T>
    where
        T: Pod + Zeroable + PartialEq,
    {
        pub fn load(acc_info: AccountInfo<'a>, payer: AccountInfo<'a>) -> Self {
            Self {
                acc_info,
                payer,
                _phantom: PhantomData,
            }
        }

        pub fn push(&mut self, value: T) -> Result<()> {
            self.extend()?;

            let data_len = self.acc_info.data_len();
            let mut data = self.acc_info.try_borrow_mut_data()?;
            let new: &mut T = bytemuck::from_bytes_mut(&mut data[data_len - size_of::<T>()..]);
            *new = value;
            Ok(())
        }

<<<<<<< HEAD
        pub fn swap_remove(&mut self, index: usize) -> Result<()> {
=======
        /// Remove the element at an index efficiently and simply without preserving the order of the elements
        pub fn swap_remove(&mut self, index: usize) -> Result<()> {
            // swap the element at index `index` with the last element
>>>>>>> a92075f6
            {
                let mut data = self.acc_info.try_borrow_mut_data()?;
                let elements = bytemuck::cast_slice_mut::<_, T>(&mut data);
                if index < elements.len() {
                    elements.swap(index, elements.len() - 1);
                } else {
                    return Err(ProgramError::AccountDataTooSmall.into());
                }
            }

<<<<<<< HEAD
=======
            // remove the last element by reallocating down the account
>>>>>>> a92075f6
            let data_len = self.acc_info.data_len();
            self.acc_info.realloc(data_len - size_of::<T>(), false)?;
            self.adjust_rent_if_needed()?;
            Ok(())
        }

        pub fn contains(&self, value: T) -> Result<bool> {
            let data = self.acc_info.try_borrow_data()?;
            Ok(bytemuck::cast_slice(&data).contains(&value))
        }
        pub fn position(&self, predicate: impl Fn(&T) -> bool) -> Result<Option<usize>> {
            let data = self.acc_info.try_borrow_data()?;
            Ok(bytemuck::cast_slice(&data).iter().position(predicate))
        }

        pub fn to_vec<U>(&self) -> Result<Vec<U>>
        where
            U: From<T>,
        {
            let data = self.acc_info.try_borrow_data()?;
            Ok(bytemuck::cast_slice(&data)
                .iter()
                .map(|item: &T| (*item).into())
                .collect())
        }

        fn extend(&mut self) -> Result<()> {
            self.acc_info
                .realloc(self.acc_info.data_len() + size_of::<T>(), false)?;
            self.adjust_rent_if_needed()?;
            Ok(())
        }

        fn adjust_rent_if_needed(&mut self) -> Result<()> {
            let rent = Rent::get()?;
            let amount_required = rent.minimum_balance(self.acc_info.data_len());
            let amount_to_transfer = amount_required.saturating_sub(self.acc_info.lamports());

            if amount_to_transfer > 0 {
                let transfer_instruction = system_instruction::transfer(
                    self.payer.key,
                    self.acc_info.key,
                    amount_to_transfer,
                );

                anchor_lang::solana_program::program::invoke(
                    &transfer_instruction,
                    &[self.payer.to_account_info(), self.acc_info.clone()],
                )?;
            }

            let amount_to_withdraw = self.acc_info.lamports().saturating_sub(amount_required);

            if amount_to_withdraw > 0 {
                **self.payer.try_borrow_mut_lamports()? += amount_to_withdraw;
                **self.acc_info.try_borrow_mut_lamports()? -= amount_to_withdraw;
            }
            Ok(())
        }
    }
}<|MERGE_RESOLUTION|>--- conflicted
+++ resolved
@@ -62,13 +62,9 @@
             Ok(())
         }
 
-<<<<<<< HEAD
-        pub fn swap_remove(&mut self, index: usize) -> Result<()> {
-=======
         /// Remove the element at an index efficiently and simply without preserving the order of the elements
         pub fn swap_remove(&mut self, index: usize) -> Result<()> {
             // swap the element at index `index` with the last element
->>>>>>> a92075f6
             {
                 let mut data = self.acc_info.try_borrow_mut_data()?;
                 let elements = bytemuck::cast_slice_mut::<_, T>(&mut data);
@@ -79,10 +75,7 @@
                 }
             }
 
-<<<<<<< HEAD
-=======
             // remove the last element by reallocating down the account
->>>>>>> a92075f6
             let data_len = self.acc_info.data_len();
             self.acc_info.realloc(data_len - size_of::<T>(), false)?;
             self.adjust_rent_if_needed()?;
