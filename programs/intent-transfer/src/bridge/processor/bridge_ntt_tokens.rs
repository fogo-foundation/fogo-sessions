use crate::{
    bridge::{
<<<<<<< HEAD
=======
        be::{U16BE, U64BE},
        config::ntt_config::{verify_ntt_manager, ExpectedNttConfig, EXPECTED_NTT_CONFIG_SEED},
>>>>>>> e8f480b5
        cpi::{self, ntt_with_executor::RelayNttMessageArgs},
        message::{convert_chain_id_to_wormhole, BridgeMessage, NttMessage, WormholeChainId},
    },
    config::state::{
        fee_config::{FeeConfig, FEE_CONFIG_SEED},
        ntt_config::{verify_ntt_manager, ExpectedNttConfig, EXPECTED_NTT_CONFIG_SEED},
    },
    error::IntentTransferError,
    fees::{PaidInstruction, VerifyAndCollectAccounts},
    nonce::Nonce,
    verify::{verify_and_update_nonce, verify_signer_matches_source, verify_symbol_or_mint},
    INTENT_TRANSFER_SEED,
};
use anchor_lang::{prelude::*, solana_program::sysvar::instructions};
use anchor_spl::{
    associated_token::AssociatedToken,
    token::{
        approve, close_account, spl_token::try_ui_amount_into_amount, transfer_checked, Approve,
        CloseAccount, Mint, Token, TokenAccount, TransferChecked,
    },
};
use chain_id::ChainId;
use solana_intents::Intent;
use borsh::{BorshSerialize, BorshDeserialize};

const BRIDGE_NTT_INTERMEDIATE_SEED: &[u8] = b"bridge_ntt_intermediate";
const BRIDGE_NTT_NONCE_SEED: &[u8] = b"bridge_ntt_nonce";

#[derive(AnchorSerialize, AnchorDeserialize, Clone)]
pub struct BridgeNttTokensArgs {
    pub signed_quote_bytes: Vec<u8>,
    pub pay_destination_ata_rent: bool,
}

#[derive(Accounts)]
pub struct Ntt<'info> {
    /// CHECK: Clock sysvar
    pub clock: Sysvar<'info, Clock>,

    /// CHECK: Rent sysvar
    pub rent: Sysvar<'info, Rent>,

    /// CHECK: checked in NTT manager program
    pub ntt_manager: UncheckedAccount<'info>,

    /// CHECK: checked in NTT manager program
    pub ntt_config: UncheckedAccount<'info>,

    /// CHECK: checked in NTT manager program
    #[account(mut)]
    pub ntt_inbox_rate_limit: UncheckedAccount<'info>,

    /// CHECK: checked in NTT manager program
    pub ntt_session_authority: UncheckedAccount<'info>,

    /// CHECK: checked in NTT manager program
    pub ntt_token_authority: UncheckedAccount<'info>,

    /// CHECK: checked in NTT manager program
    #[account(mut)]
    pub wormhole_message: UncheckedAccount<'info>,

    /// CHECK: checked in NTT manager program
    pub transceiver: UncheckedAccount<'info>,

    /// CHECK: checked in NTT manager program
    pub emitter: UncheckedAccount<'info>,

    /// CHECK: checked in NTT manager program
    #[account(mut)]
    pub wormhole_bridge: UncheckedAccount<'info>,

    /// CHECK: checked in wormhole program
    #[account(mut)]
    pub wormhole_fee_collector: UncheckedAccount<'info>,

    /// CHECK: checked in wormhole program
    #[account(mut)]
    pub wormhole_sequence: UncheckedAccount<'info>,

    /// CHECK: address is checked in NTT manager program
    pub wormhole_program: UncheckedAccount<'info>,

    /// CHECK: address is checked
    #[account(address = cpi::ntt_with_executor::NTT_WITH_EXECUTOR_PROGRAM_ID)]
    pub ntt_with_executor_program: UncheckedAccount<'info>,

    /// CHECK: address is checked
    #[account(address = cpi::ntt_with_executor::EXECUTOR_PROGRAM_ID)]
    pub executor_program: UncheckedAccount<'info>,

    /// CHECK: check not important per https://github.com/wormholelabs-xyz/example-ntt-with-executor-svm/blob/10c51da84ee5deb9dee7b2afa69382ce90984eae/programs/example-ntt-with-executor-svm/src/lib.rs#L74-L76
    pub ntt_peer: UncheckedAccount<'info>,

    /// CHECK: check not important per https://github.com/wormholelabs-xyz/example-ntt-with-executor-svm/blob/10c51da84ee5deb9dee7b2afa69382ce90984eae/programs/example-ntt-with-executor-svm/src/lib.rs#L78-L80
    #[account(mut)]
    pub ntt_outbox_item: Signer<'info>,

    /// CHECK: check not important per https://github.com/wormhole-foundation/native-token-transfers/blob/8bd672c5164c53d5a3f9403dc7ce3450da539450/solana/programs/example-native-token-transfers/src/queue/outbox.rs#L50
    #[account(mut)]
    pub ntt_outbox_rate_limit: UncheckedAccount<'info>,

    /// CHECK: checked in NTT manager program
    #[account(mut)]
    pub ntt_custody: UncheckedAccount<'info>,

    /// CHECK: checked in NTT with executor program
    #[account(mut)]
    pub payee_ntt_with_executor: UncheckedAccount<'info>,
}

#[derive(Accounts)]
pub struct BridgeNttTokens<'info> {
    #[account(seeds = [chain_id::SEED], seeds::program = chain_id::ID, bump)]
    pub from_chain_id: Account<'info, ChainId>,

    /// CHECK: we check the address of this account
    #[account(address = instructions::ID)]
    pub sysvar_instructions: UncheckedAccount<'info>,

    /// CHECK: this is just a signer for token program CPIs
    #[account(seeds = [INTENT_TRANSFER_SEED], bump)]
    pub intent_transfer_setter: UncheckedAccount<'info>,

    #[account(mut, token::mint = mint)]
    pub source: Account<'info, TokenAccount>,

    #[account(
        init_if_needed,
        payer = sponsor,
        seeds = [BRIDGE_NTT_INTERMEDIATE_SEED, source.key().as_ref()],
        bump,
        token::mint = mint,
        token::authority = intent_transfer_setter,
    )]
    pub intermediate_token_account: Account<'info, TokenAccount>,

    #[account(mut)]
    pub mint: Account<'info, Mint>,

    pub metadata: Option<UncheckedAccount<'info>>,

    #[account(
        seeds = [EXPECTED_NTT_CONFIG_SEED, mint.key().as_ref()],
        bump,
    )]
    pub expected_ntt_config: Account<'info, ExpectedNttConfig>,

    #[account(
        init_if_needed,
        payer = sponsor,
        space = Nonce::DISCRIMINATOR.len() + Nonce::INIT_SPACE,
        seeds = [BRIDGE_NTT_NONCE_SEED, source.owner.key().as_ref()],
        bump
    )]
    pub nonce: Account<'info, Nonce>,

    #[account(mut)]
    pub sponsor: Signer<'info>,

    #[account(mut, token::mint = fee_mint, token::authority = source.owner )]
    pub fee_source: Account<'info, TokenAccount>,

    #[account(init_if_needed, payer = sponsor, associated_token::mint = fee_mint, associated_token::authority = sponsor)]
    pub fee_destination: Account<'info, TokenAccount>,

    pub fee_mint: Account<'info, Mint>,

    pub fee_metadata: Option<UncheckedAccount<'info>>,

    #[account(seeds = [FEE_CONFIG_SEED, fee_mint.key().as_ref()], bump)]
    pub fee_config: Account<'info, FeeConfig>,

    pub system_program: Program<'info, System>,
    pub token_program: Program<'info, Token>,
    pub associated_token_program: Program<'info, AssociatedToken>,

    // NTT-specific accounts
    pub ntt: Ntt<'info>,
}

impl<'info> PaidInstruction<'info> for BridgeNttTokens<'info> {
    fn fee_amount(&self) -> u64 {
        self.fee_config.bridge_transfer_fee
    }

    fn verify_and_collect_accounts<'a>(&'a self) -> VerifyAndCollectAccounts<'a, 'info> {
        let Self {
            fee_source,
            fee_destination,
            fee_mint,
            fee_metadata,
            intent_transfer_setter,
            token_program,
            ..
        } = self;
        VerifyAndCollectAccounts {
            fee_source,
            fee_destination,
            fee_mint,
            fee_metadata,
            intent_transfer_setter,
            token_program,
        }
    }
}

// TODO: implement slot staleness check for intent messages
impl<'info> BridgeNttTokens<'info> {
    pub fn verify_and_initiate_bridge(
        &mut self,
        signer_seeds: &[&[&[u8]]],
        args: BridgeNttTokensArgs,
    ) -> Result<()> {
        let Intent { message, signer } =
            Intent::<BridgeMessage>::load(self.sysvar_instructions.as_ref())
                .map_err(Into::<IntentTransferError>::into)?;

        match message {
            BridgeMessage::Ntt(ntt_message) => {
                self.process_ntt_bridge(ntt_message, signer, signer_seeds, args)
            }
        }
    }

    fn process_ntt_bridge(
        &mut self,
        ntt_message: NttMessage,
        signer: Pubkey,
        signer_seeds: &[&[&[u8]]],
        args: BridgeNttTokensArgs,
    ) -> Result<()> {
        let Self {
            from_chain_id,
            intent_transfer_setter,
            metadata,
            mint,
            source,
            intermediate_token_account,
            sysvar_instructions: _,
            token_program,
            expected_ntt_config,
            nonce,
            sponsor,
            system_program,
            ntt,
            ..
        } = self;

        let Ntt {
            clock,
            rent,
            ntt_manager,
            ntt_config,
            ntt_inbox_rate_limit,
            ntt_session_authority,
            ntt_token_authority,
            wormhole_message,
            transceiver,
            emitter,
            wormhole_bridge,
            wormhole_fee_collector,
            wormhole_sequence,
            wormhole_program,
            ntt_with_executor_program,
            executor_program,
            ntt_peer,
            ntt_outbox_item,
            ntt_outbox_rate_limit,
            ntt_custody,
            payee_ntt_with_executor,
        } = ntt;

        let NttMessage {
            version: _,
            from_chain_id: expected_chain_id,
            symbol_or_mint,
            amount: ui_amount,
            to_chain_id,
            recipient_address,
            nonce: new_nonce,
            fee_amount,
            fee_symbol_or_mint,
        } = ntt_message;

        if from_chain_id.chain_id != expected_chain_id {
            return err!(IntentTransferError::ChainIdMismatch);
        }

        verify_symbol_or_mint(&symbol_or_mint, metadata, mint)?;
        verify_signer_matches_source(signer, source.owner)?;
        verify_and_update_nonce(nonce, new_nonce)?;
        verify_ntt_manager(ntt_manager.key(), expected_ntt_config)?;

        let amount = try_ui_amount_into_amount(ui_amount, mint.decimals)?;

        transfer_checked(
            CpiContext::new_with_signer(
                token_program.to_account_info(),
                TransferChecked {
                    authority: intent_transfer_setter.to_account_info(),
                    from: source.to_account_info(),
                    mint: mint.to_account_info(),
                    to: intermediate_token_account.to_account_info(),
                },
                signer_seeds,
            ),
            amount,
            mint.decimals,
        )?;

        let to_chain_id_wormhole = convert_chain_id_to_wormhole(&to_chain_id)
            .ok_or(IntentTransferError::UnsupportedToChainId)?;

        let transfer_args = cpi::ntt_manager::TransferArgs {
            amount,
            recipient_chain: cpi::ntt_manager::ChainId {
                id: to_chain_id_wormhole.into(),
            },
            recipient_address: parse_recipient_address(&recipient_address)?,
            should_queue: false,
        };

        approve(
            CpiContext::new_with_signer(
                token_program.to_account_info(),
                Approve {
                    to: intermediate_token_account.to_account_info(),
                    delegate: ntt_session_authority.to_account_info(),
                    authority: intent_transfer_setter.to_account_info(),
                },
                signer_seeds,
            ),
            amount,
        )?;

        cpi::ntt_manager::transfer_burn(
            CpiContext::new(
                ntt_manager.to_account_info(),
                cpi::ntt_manager::TransferBurn {
                    payer: sponsor.to_account_info(),
                    config: ntt_config.to_account_info(),
                    mint: mint.to_account_info(),
                    from: intermediate_token_account.to_account_info(),
                    token_program: token_program.to_account_info(),
                    outbox_item: ntt_outbox_item.to_account_info(),
                    outbox_rate_limit: ntt_outbox_rate_limit.to_account_info(),
                    custody: ntt_custody.to_account_info(),
                    system_program: system_program.to_account_info(),
                    inbox_rate_limit: ntt_inbox_rate_limit.to_account_info(),
                    peer: ntt_peer.to_account_info(),
                    session_authority: ntt_session_authority.to_account_info(),
                    token_authority: ntt_token_authority.to_account_info(),
                },
            ),
            transfer_args,
            ntt_manager.key(),
        )?;

        cpi::ntt_manager::release_wormhole_outbound(
            CpiContext::new(
                ntt_manager.to_account_info(),
                cpi::ntt_manager::ReleaseWormholeOutbound {
                    payer: sponsor.to_account_info(),
                    config: ntt_config.to_account_info(),
                    outbox_item: ntt_outbox_item.to_account_info(),
                    transceiver: transceiver.to_account_info(),
                    wormhole_message: wormhole_message.to_account_info(),
                    emitter: emitter.to_account_info(),
                    wormhole_bridge: wormhole_bridge.to_account_info(),
                    wormhole_fee_collector: wormhole_fee_collector.to_account_info(),
                    wormhole_sequence: wormhole_sequence.to_account_info(),
                    wormhole_program: wormhole_program.to_account_info(),
                    system_program: system_program.to_account_info(),
                    clock: clock.to_account_info(),
                    rent: rent.to_account_info(),
                },
            ),
            cpi::ntt_manager::ReleaseOutboundArgs {
                revert_on_delay: true,
            },
            ntt_manager.key(),
        )?;

        let BridgeNttTokensArgs {
            signed_quote_bytes,
            pay_destination_ata_rent,
        } = args;

        let relay_ntt_args = compute_relay_ntt_args(
            to_chain_id_wormhole,
            signed_quote_bytes,
            pay_destination_ata_rent,
        )?;

        cpi::ntt_with_executor::relay_ntt_message(
            CpiContext::new(
                ntt_with_executor_program.to_account_info(),
                cpi::ntt_with_executor::RelayNttMessage {
                    payer: sponsor.to_account_info(),
                    payee: payee_ntt_with_executor.to_account_info(),
                    ntt_program_id: ntt_manager.to_account_info(),
                    ntt_peer: ntt_peer.to_account_info(),
                    ntt_message: ntt_outbox_item.to_account_info(),
                    executor_program: executor_program.to_account_info(),
                    system_program: system_program.to_account_info(),
                },
            ),
            relay_ntt_args,
        )?;

        close_account(CpiContext::new_with_signer(
            token_program.to_account_info(),
            CloseAccount {
                account: intermediate_token_account.to_account_info(),
                destination: sponsor.to_account_info(),
                authority: intent_transfer_setter.to_account_info(),
            },
            signer_seeds,
        ))?;

        self.verify_and_collect_fee(fee_amount, fee_symbol_or_mint, signer_seeds)
    }
}

/// Parses a recipient address string into a 32-byte array.
/// Supports Solana Pubkey (base58) and hex-encoded addresses (e.g., EVM, Sui).
fn parse_recipient_address(address_str: &str) -> Result<[u8; 32]> {
    // try to parse as Solana Pubkey first (base58 encoded, 32 bytes)
    if let Ok(pubkey) = address_str.parse::<Pubkey>() {
        return Ok(pubkey.to_bytes());
    }

    // fallback: try to parse as hex string
    let hex_str = address_str.strip_prefix("0x").unwrap_or(address_str);

    let bytes = hex::decode(hex_str).map_err(|_| IntentTransferError::InvalidRecipientAddress)?;

    if bytes.len() > 32 {
        return err!(IntentTransferError::InvalidRecipientAddress);
    }

    // left-pad with zeros to make it 32 bytes
    let mut result = [0u8; 32];
    let start_idx = 32 - bytes.len();
    result[start_idx..].copy_from_slice(&bytes);

    Ok(result)
}

/// Computes the relay ntt args to pass to the NTT with executor CPI.
fn compute_relay_ntt_args(
    to_chain_id_wormhole: WormholeChainId,
    signed_quote_bytes: Vec<u8>,
    pay_destination_ata_rent: bool,
) -> Result<RelayNttMessageArgs> {
    let (msg_value, gas_limit) = if to_chain_id_wormhole == WormholeChainId::Solana {
        compute_msg_value_and_gas_limit_solana(pay_destination_ata_rent)
    } else {
        return Err(IntentTransferError::UnsupportedToChainId.into());
    };

    // constructed in line with the gas instruction format: https://github.com/wormholelabs-xyz/example-messaging-executor?tab=readme-ov-file#relay-instructions
    let relay_instructions = [
        [1u8].as_slice(),
        gas_limit.to_be_bytes().as_slice(),
        msg_value.to_be_bytes().as_slice(),
    ]
    .concat();

    let signed_quote = SignedQuote::try_from_slice(&signed_quote_bytes)
        .map_err(|_| IntentTransferError::InvalidNttSignedQuote)?;
    let exec_amount =
        compute_exec_amount(to_chain_id_wormhole, signed_quote, gas_limit, msg_value)?;

    Ok(RelayNttMessageArgs {
        recipient_chain: to_chain_id_wormhole.into(),
        exec_amount,
        signed_quote_bytes,
        relay_instructions,
    })
}

pub const LAMPORTS_PER_SIGNATURE: u128 = 5000;
pub const RENT_TOKEN_ACCOUNT_SOLANA: u128 = 2_039_280; // equals 0.00203928 SOL

/// Based on the logic encoded in https://github.com/wormhole-foundation/native-token-transfers/blob/20fc162f4a37391694dfb0e31afedf72549ea477/solana/ts/sdk/nttWithExecutor.ts#L304-L344.
fn compute_msg_value_and_gas_limit_solana(pay_destination_ata_rent: bool) -> (u128, u128) {
    let mut msg_value = 0u128;
    msg_value = msg_value
        .saturating_add(2 * LAMPORTS_PER_SIGNATURE + 7 * LAMPORTS_PER_SIGNATURE + 1_400_000);
    msg_value = msg_value.saturating_add(2 * LAMPORTS_PER_SIGNATURE + 7 * LAMPORTS_PER_SIGNATURE);
    msg_value = msg_value.saturating_add(5000 + 3_200_000);
    msg_value = msg_value.saturating_add(5000 + 5_000_000);
    msg_value = msg_value.saturating_add(5000);
    if pay_destination_ata_rent {
        msg_value = msg_value.saturating_add(RENT_TOKEN_ACCOUNT_SOLANA);
    }

    (msg_value, 250_000)
}

// Derived from the documentation: https://github.com/wormholelabs-xyz/example-messaging-executor?tab=readme-ov-file#off-chain-quote
#[derive(BorshSerialize, BorshDeserialize)]
pub struct SignedQuoteHeader {
    pub prefix: [u8; 4],
    pub quoter_address: [u8; 20],
    pub payee_address: [u8; 32],
    pub source_chain: U16BE,
    pub destination_chain: U16BE,
    pub expiry_time: U64BE,
}

#[derive(BorshSerialize, BorshDeserialize)]
pub struct SignedQuote {
    pub header: SignedQuoteHeader,
    pub base_fee: U64BE,
    pub destination_gas_price: U64BE,
    pub source_price: U64BE,
    pub destination_price: U64BE,
    pub signature: [u8; 65],
}

const DECIMALS_QUOTE: u32 = 10;
const DECIMALS_MAX: u32 = 18;

fn normalize(amount: u128, decimals_from: u32, decimals_to: u32) -> Result<u128> {
    if decimals_from > decimals_to {
        Ok(amount / 10u128.pow(decimals_from - decimals_to))
    } else {
        amount
            .checked_mul(10u128.pow(decimals_to - decimals_from))
            .ok_or(ProgramError::ArithmeticOverflow.into())
    }
}

/// Computes the estimated cost of initiating the relay based on the quote details and the expected gas spend on the destination chain.
/// Based on the logic in https://github.com/wormholelabs-xyz/example-executor-ci-test/blob/6bf0e7156bf81d54f3ded707e53815a2ff62555e/src/utils.ts#L98.
fn compute_exec_amount(
    to_chain_id: WormholeChainId,
    quote: SignedQuote,
    gas_limit: u128,
    msg_value: u128,
) -> Result<u64> {
    let decimals_destination_native = to_chain_id.decimals_native();
    let decimals_destination_gas = to_chain_id.decimals_gas_price();
    let decimals_source_native = WormholeChainId::Fogo.decimals_native();

    let base_fee = u128::from(quote.base_fee);
    let source_price = u128::from(quote.source_price);
    let destination_price = u128::from(quote.destination_price);
    let destination_gas_price = u128::from(quote.destination_gas_price);

    let amount_base = normalize(base_fee, DECIMALS_QUOTE, decimals_source_native)?;

    let src_price_normalized = normalize(source_price, DECIMALS_QUOTE, DECIMALS_MAX)?;
    let dst_price_normalized = normalize(destination_price, DECIMALS_QUOTE, DECIMALS_MAX)?;
    let scaled_conversion = dst_price_normalized
        .checked_mul(10u128.pow(DECIMALS_MAX))
        .ok_or(ProgramError::ArithmeticOverflow)?
        .checked_div(src_price_normalized)
        .ok_or(ProgramError::ArithmeticOverflow)?;

    // Note that for Fogo -> Solana, assuming gas_limit = 250_000, destination_gas_price = 10_000,
    // the amount_gas computation will overflow when dest_price / src_price >= 136112947.
    let gas_limit_cost = gas_limit
        .checked_mul(destination_gas_price)
        .ok_or(ProgramError::ArithmeticOverflow)?;
    let gas_limit_cost_normalized =
        normalize(gas_limit_cost, decimals_destination_gas, DECIMALS_MAX)?;
    let amount_gas = normalize(
        gas_limit_cost_normalized
            .checked_mul(scaled_conversion)
            .ok_or(ProgramError::ArithmeticOverflow)?
            .checked_div(10u128.pow(DECIMALS_MAX))
            .ok_or(ProgramError::ArithmeticOverflow)?,
        DECIMALS_MAX,
        decimals_source_native,
    )?;

    // Note that for Fogo -> Solana, assuming msg_val = 11_744_280,
    // the amount_msg_value computation will overflow when dest_price / src_price >= 28975.
    let msg_value_normalized = normalize(msg_value, decimals_destination_native, DECIMALS_MAX)?;
    let amount_msg_value = normalize(
        msg_value_normalized
            .checked_mul(scaled_conversion)
            .ok_or(ProgramError::ArithmeticOverflow)?
            .checked_div(10u128.pow(DECIMALS_MAX))
            .ok_or(ProgramError::ArithmeticOverflow)?,
        DECIMALS_MAX,
        decimals_source_native,
    )?;

    let total_amount = amount_base
        .checked_add(amount_gas)
        .ok_or(ProgramError::ArithmeticOverflow)?
        .checked_add(amount_msg_value)
        .ok_or(ProgramError::ArithmeticOverflow)?;

    Ok(u64::try_from(total_amount)?)
}

#[cfg(test)]
mod tests {
    use super::*;

    #[test]
    fn test_compute_exec_amount_solana() {
        let quote = SignedQuote {
            header: SignedQuoteHeader {
                prefix: *b"EQ01",
                quoter_address: [0u8; 20],
                payee_address: [0u8; 32],
                source_chain: U16BE(0u16),
                destination_chain: U16BE(1u16),
                expiry_time: U64BE(0u64),
            },
            base_fee: U64BE(500_000_000),
            destination_gas_price: U64BE(10_000),
            source_price: U64BE(2_000_000_000),
            destination_price: U64BE(1_531_800_000_000),
            signature: [0u8; 65],
        };

        let gas_limit = 250_000u128;
        let msg_value = 9_705_000u128;

        let result = compute_exec_amount(WormholeChainId::Solana, quote, gas_limit, msg_value);

        assert_eq!(result, Ok(7484974250));
    }
}<|MERGE_RESOLUTION|>--- conflicted
+++ resolved
@@ -1,10 +1,6 @@
 use crate::{
     bridge::{
-<<<<<<< HEAD
-=======
         be::{U16BE, U64BE},
-        config::ntt_config::{verify_ntt_manager, ExpectedNttConfig, EXPECTED_NTT_CONFIG_SEED},
->>>>>>> e8f480b5
         cpi::{self, ntt_with_executor::RelayNttMessageArgs},
         message::{convert_chain_id_to_wormhole, BridgeMessage, NttMessage, WormholeChainId},
     },
