use anchor_lang::{
    solana_program::{ed25519_program, instruction::Instruction, pubkey::Pubkey, sysvar},
    system_program, AnchorSerialize, Discriminator, InstructionData, ToAccountMetas,
};
use anchor_spl::{associated_token, token_2022::spl_token_2022::try_ui_amount_into_amount};
use litesvm::LiteSVM;
use solana_account::Account;
use solana_keypair::Keypair;
use solana_signer::Signer;
use solana_transaction::Transaction;
use spl_associated_token_account::get_associated_token_address;
use spl_token::solana_program::keccak;

<<<<<<< HEAD
use intent_transfer::{
    bridge::{cpi::ntt_with_executor::{EXECUTOR_PROGRAM_ID, NTT_WITH_EXECUTOR_PROGRAM_ID}, message::convert_chain_id_to_wormhole, processor::bridge_ntt_tokens::BridgeNttTokensArgs},
    config::state::{fee_config::{FEE_CONFIG_SEED, FeeConfig}, ntt_config::ExpectedNttConfig},
=======
use intent_transfer::bridge::{
    config::ntt_config::ExpectedNttConfig,
    cpi::ntt_with_executor::{EXECUTOR_PROGRAM_ID, NTT_WITH_EXECUTOR_PROGRAM_ID},
    message::convert_chain_id_to_wormhole,
    processor::bridge_ntt_tokens::{BridgeNttTokensArgs, SignedQuote, SignedQuoteHeader},
>>>>>>> 5ad0e9de
};

mod helpers;

fn create_ntt_bridge_message(
    from_chain_id: &str,
    to_chain_id: &str,
    token_symbol: &str,
    amount: &str,
    recipient_address: &str,
    fee_token_symbol: &str,
    fee_amount: &str,
    nonce: u64,
) -> String {
    format!(
        "Fogo Bridge Transfer:\n\
         Signing this intent will bridge out the tokens as described below.\n\
         \n\
         version: 0.2\n\
         from_chain_id: {from_chain_id}\n\
         to_chain_id: {to_chain_id}\n\
         token: {token_symbol}\n\
         amount: {amount}\n\
         recipient_address: {recipient_address}\n\
         fee_token: {fee_token_symbol}\n\
         fee_amount: {fee_amount}\n\
         nonce: {nonce}",
    )
}

fn create_ed25519_signature_instruction(signer: &Keypair, message: &str) -> Instruction {
    let signature = signer.sign_message(message.as_bytes());
    let pubkey_bytes = signer.pubkey().to_bytes();
    let signature_bytes = signature.as_ref();

    // Ed25519 signature verification instruction data format:
    let mut instruction_data = vec![
        1, // number of signatures
    ];

    instruction_data.extend_from_slice(&0u8.to_le_bytes()); // padding

    instruction_data.extend_from_slice(&48u16.to_le_bytes()); // signature offset (byte 48)
    instruction_data.extend_from_slice(&u16::MAX.to_le_bytes()); // signature instruction index

    instruction_data.extend_from_slice(&16u16.to_le_bytes()); // pubkey offset (byte 16)
    instruction_data.extend_from_slice(&u16::MAX.to_le_bytes()); // pubkey instruction index

    instruction_data.extend_from_slice(&112u16.to_le_bytes()); // message data offset (byte 112)
    instruction_data.extend_from_slice(&(message.len() as u16).to_le_bytes()); // message data size
    instruction_data.extend_from_slice(&u16::MAX.to_le_bytes()); // message instruction index

    instruction_data.extend_from_slice(&pubkey_bytes);
    instruction_data.extend_from_slice(signature_bytes);
    instruction_data.extend_from_slice(message.as_bytes());

    Instruction {
        program_id: ed25519_program::ID,
        accounts: vec![],
        data: instruction_data,
    }
}

#[test]
fn test_bridge_ntt_tokens_with_mock_wh() {
    let mut svm = LiteSVM::new();

    let spl_token_path = "../../tilt/programs/spl_token.so";
    svm.add_program_from_file(spl_token::ID, spl_token_path)
        .expect("Failed to load custom SPL token program");

    let spl_associated_token_path = "../../tilt/programs/spl_associated_token_account.so";
    svm.add_program_from_file(spl_associated_token_account::ID, spl_associated_token_path)
        .expect("Failed to load custom SPL associated token program");

    let program_path = "../../target/deploy/intent_transfer.so";
    svm.add_program_from_file(intent_transfer::ID, program_path)
        .expect("Failed to load intent_transfer program");

    let mock_ntt_manager_id = Pubkey::new_unique();
    let mock_ntt_manager_path = "../../target/deploy/mock_ntt_manager.so";
    svm.add_program_from_file(mock_ntt_manager_id, mock_ntt_manager_path)
        .expect("Failed to load mock NTT manager");

    let mock_ntt_with_executor_path = "../../target/deploy/mock_ntt_with_executor.so";
    svm.add_program_from_file(NTT_WITH_EXECUTOR_PROGRAM_ID, mock_ntt_with_executor_path)
        .expect("Failed to load mock NTT with executor");

    let chain_id_program_path = "../../target/deploy/chain_id.so";
    svm.add_program_from_file(chain_id::ID, chain_id_program_path)
        .expect("Failed to load chain_id program");

    let payer = helpers::generate_and_fund_key(&mut svm);
    let source_owner = helpers::generate_and_fund_key(&mut svm);

    let decimals = 9;
    let fee_token_decimals = 6;
    let token = helpers::Token::create_mint(&mut svm, spl_token::ID, decimals);
    let fee_token = helpers::Token::create_mint(&mut svm, spl_token::ID, fee_token_decimals);

    let source_token_account = token.airdrop(&mut svm, &source_owner.pubkey(), 1_000.0);
    let fee_source = fee_token.airdrop(&mut svm, &source_owner.pubkey(), 1_000.0);

    let fee_destination = get_associated_token_address(&payer.pubkey(), &fee_token.mint);

    let (intent_transfer_setter, _) =
        Pubkey::find_program_address(&[b"intent_transfer"], &intent_transfer::ID);

    let (intermediate_token_account, _) = Pubkey::find_program_address(
        &[b"bridge_ntt_intermediate", source_token_account.as_ref()],
        &intent_transfer::ID,
    );

    let (nonce_account, _) = Pubkey::find_program_address(
        &[b"bridge_ntt_nonce", source_owner.pubkey().as_ref()],
        &intent_transfer::ID,
    );

    let (chain_id_account, _) = Pubkey::find_program_address(&[b"chain_id"], &chain_id::ID);

    let chain_id_value = "solana".to_string();

    let set_chain_id_ix = Instruction {
        program_id: chain_id::ID,
        accounts: chain_id::accounts::Set {
            chain_id_account,
            sponsor: payer.pubkey(),
            system_program: system_program::ID,
        }
        .to_account_metas(None),
        data: chain_id::instruction::Set {
            chain_id: chain_id_value.clone(),
        }
        .data(),
    };

    helpers::submit_transaction(&mut svm, &[set_chain_id_ix], &payer, &[&payer]).unwrap();

    let ntt_config = Keypair::new();
    let ntt_inbox_rate_limit = Keypair::new();
    let ntt_token_authority = Keypair::new();

    let wormhole_message = Keypair::new();
    let transceiver = Keypair::new();
    let emitter = Keypair::new();
    let wormhole_bridge = Keypair::new();
    let wormhole_fee_collector = Keypair::new();
    let wormhole_sequence = Keypair::new();
    let ntt_peer = Keypair::new();
    let ntt_outbox_item = Keypair::new();
    let ntt_outbox_rate_limit = Keypair::new();
    let payee_ntt_with_executor = Keypair::new();

    let to_chain_id = "solana";
    let to_chain_id_wormhole: u16 = convert_chain_id_to_wormhole(to_chain_id)
        .expect("Invalid to_chain_id")
        .into();
    let recipient_address_str = "0xabcaA90Df87bf36b051E65331594d9AAB29C739e";
    let amount_str = "0.0001";
    let fee_amount_str = "0.00001";

    let amount = try_ui_amount_into_amount(amount_str.parse().unwrap(), decimals).unwrap();
    let should_queue = false;

    let recipient_hex = recipient_address_str
        .strip_prefix("0x")
        .unwrap_or(recipient_address_str);
    let recipient_bytes_vec = hex::decode(recipient_hex).unwrap();
    let mut recipient_address_bytes = [0u8; 32];
    let start_idx = 32 - recipient_bytes_vec.len();
    recipient_address_bytes[start_idx..].copy_from_slice(&recipient_bytes_vec);

    let args_hash = keccak::hashv(&[
        &amount.to_be_bytes(),
        to_chain_id_wormhole.to_be_bytes().as_ref(),
        &recipient_address_bytes,
        &[u8::from(should_queue)],
    ]);

    let (ntt_session_authority, _) = Pubkey::find_program_address(
        &[
            b"session_authority",
            intent_transfer_setter.as_ref(), // Owner of intermediate token account = intent transfer setter
            args_hash.as_ref(),
        ],
        &mock_ntt_manager_id,
    );

    // Airdrop to NTT accounts that might need lamports
    for account in [
        &ntt_config,
        &transceiver,
        &wormhole_bridge,
        &wormhole_fee_collector,
        &payee_ntt_with_executor,
    ] {
        svm.airdrop(&account.pubkey(), 1_000_000_000).unwrap();
    }

    let ntt_custody = token.create_token_account(&mut svm, &mock_ntt_manager_id);

    let message = create_ntt_bridge_message(
        &chain_id_value,
        to_chain_id,
        &token.mint.to_string(),
        amount_str,
        recipient_address_str,
        &fee_token.mint.to_string(),
        fee_amount_str,
        1,
    );

    let ed25519_ix = create_ed25519_signature_instruction(&source_owner, &message);

    let (expected_ntt_config, _) = Pubkey::find_program_address(
        &[b"expected_ntt_config", token.mint.as_ref()],
        &intent_transfer::ID,
    );

    let mut expected_ntt_config_data = Vec::new();
    expected_ntt_config_data.extend_from_slice(ExpectedNttConfig::DISCRIMINATOR);
    ExpectedNttConfig {
        manager: mock_ntt_manager_id,
    }
    .serialize(&mut expected_ntt_config_data)
    .unwrap();

    svm.set_account(
        expected_ntt_config,
        Account {
            lamports: 1_000_000_000,
            data: expected_ntt_config_data,
            owner: intent_transfer::ID,
            executable: false,
            rent_epoch: 0,
        },
    ).expect("Failed to set expected NTT config account");

    let (fee_config, _) = Pubkey::find_program_address(
        &[FEE_CONFIG_SEED, fee_token.mint.as_ref()],
        &intent_transfer::ID,
    );

    let mut fee_config_data = Vec::new();
    fee_config_data.extend_from_slice(FeeConfig::DISCRIMINATOR);
    FeeConfig {
        ata_creation_fee: 0,
        bridging_out_fee: 10,
    }
    .serialize(&mut fee_config_data)
    .unwrap();

    svm.set_account(
        fee_config,
        Account {
            lamports: 1_000_000_000,
            data: fee_config_data,
            owner: intent_transfer::ID,
            executable: false,
            rent_epoch: 0,
        },
    ).expect("Failed to set fee config account");

    let pay_destination_ata_rent = false;
    let signed_quote_bytes = SignedQuote {
        header: SignedQuoteHeader {
            prefix: *b"EQ01",
            quoter_address: [0u8; 20],
            payee_address: [0u8; 32],
            source_chain: 0u16,
            destination_chain: 0u16,
            expiry_time: 0u64,
        },
        base_fee: 500_000_000,
        destination_gas_price: 10_000,
        source_price: 2_000_000_000,
        destination_price: 1_531_800_000_000,
        signature: [0u8; 65],
    }
    .try_to_vec()
    .unwrap();

    let bridge_ix = Instruction {
        program_id: intent_transfer::ID,
        accounts: intent_transfer::accounts::BridgeNttTokens {
            from_chain_id: chain_id_account,
            sysvar_instructions: sysvar::instructions::ID,
            intent_transfer_setter,
            token_program: spl_token::ID,
            source: source_token_account,
            intermediate_token_account,
            mint: token.mint,
            // metadata is None
            metadata: Some(intent_transfer::ID),
            expected_ntt_config,
            nonce: nonce_account,
            sponsor: payer.pubkey(),
            associated_token_program: associated_token::ID,
            system_program: anchor_lang::solana_program::system_program::ID,
            fee_source,
            fee_destination,
            fee_mint: fee_token.mint,
            fee_metadata: None,
            fee_config,
            ntt: intent_transfer::accounts::Ntt {
                clock: sysvar::clock::ID,
                rent: sysvar::rent::ID,
                ntt_manager: mock_ntt_manager_id,
                ntt_config: ntt_config.pubkey(),
                ntt_inbox_rate_limit: ntt_inbox_rate_limit.pubkey(),
                ntt_session_authority,
                ntt_token_authority: ntt_token_authority.pubkey(),
                wormhole_message: wormhole_message.pubkey(),
                transceiver: transceiver.pubkey(),
                emitter: emitter.pubkey(),
                wormhole_bridge: wormhole_bridge.pubkey(),
                wormhole_fee_collector: wormhole_fee_collector.pubkey(),
                wormhole_sequence: wormhole_sequence.pubkey(),
                wormhole_program: Pubkey::new_unique(), // Mock NTT manager will not check address
                ntt_with_executor_program: NTT_WITH_EXECUTOR_PROGRAM_ID,
                executor_program: EXECUTOR_PROGRAM_ID,
                ntt_peer: ntt_peer.pubkey(),
                ntt_outbox_item: ntt_outbox_item.pubkey(),
                ntt_outbox_rate_limit: ntt_outbox_rate_limit.pubkey(),
                ntt_custody,
                payee_ntt_with_executor: payee_ntt_with_executor.pubkey(),
            },
        }
        .to_account_metas(None),
        data: intent_transfer::instruction::BridgeNttTokens {
            args: BridgeNttTokensArgs {
                signed_quote_bytes,
                pay_destination_ata_rent,
            },
        }
        .data(),
    };

    let transfer_amount = token.get_amount_with_decimals(amount_str.parse::<f64>().unwrap());
    let fee_amount = fee_token.get_amount_with_decimals(fee_amount_str.parse::<f64>().unwrap());
    let source_balance_before = token.get_balance(&svm, &source_token_account);
    let custody_balance_before = token.get_balance(&svm, &ntt_custody);

    let fee_source_balance_before = fee_token.get_balance(&svm, &fee_source);
    assert!(svm.get_account(&fee_destination).is_none(), "Fee destination account should not exist before the transaction");

    let tx = Transaction::new_signed_with_payer(
        &[ed25519_ix, bridge_ix],
        Some(&payer.pubkey()),
        &[&payer, &ntt_outbox_item],
        svm.latest_blockhash(),
    );

    let result = svm.send_transaction(tx);

    let meta = result.expect("Transaction failed to succeed");

    let logs = meta.logs;
    println!("Transaction logs:");
    for log in &logs {
        println!("  {log}");
    }

    let has_transfer_burn = logs.iter().any(|log| log.contains("transfer_burn"));
    let has_release_outbound = logs
        .iter()
        .any(|log| log.contains("release_wormhole_outbound"));
    let has_relay_message = logs.iter().any(|log| log.contains("relay_ntt_message"));

    println!("CPI Verification:");
    println!(
        "  {} transfer_burn called",
        if has_transfer_burn { "✓" } else { "✗" }
    );
    println!(
        "  {} release_wormhole_outbound called",
        if has_release_outbound { "✓" } else { "✗" }
    );
    println!(
        "  {} relay_ntt_message called",
        if has_relay_message { "✓" } else { "✗" }
    );

    let source_balance_after = token.get_balance(&svm, &source_token_account);
    let custody_balance_after = token.get_balance(&svm, &ntt_custody);

    let intermediate_native_balance = svm.get_balance(&intermediate_token_account).unwrap_or(0);

    let source_delta = source_balance_before.saturating_sub(source_balance_after);
    let custody_delta = custody_balance_after.saturating_sub(custody_balance_before);

    assert_eq!(
        source_delta, transfer_amount,
        "Source balance should decrease by transfer amount. Expected: {transfer_amount}, Got: {source_delta}",
    );

    assert_eq!(
        intermediate_native_balance, 0,
        "Intermediate token account should be closed at the end of the transaction, but balance is {intermediate_native_balance}",
    );

    assert_eq!(
        custody_delta, transfer_amount,
        "Custody balance should increase by transfer amount. Expected: {transfer_amount}, Got: {custody_delta}",
    );

    let fee_source_balance_after = fee_token.get_balance(&svm, &fee_source);
    let fee_destination_balance_after = fee_token.get_balance(&svm, &fee_destination);

    let fee_source_delta = fee_source_balance_before.saturating_sub(fee_source_balance_after);
    let fee_destination_delta = fee_destination_balance_after;

    assert_eq!(
        fee_source_delta, fee_amount,
        "Fee source balance should decrease by fee amount. Expected: {fee_amount}, Got: {fee_source_delta}",
    );

    assert_eq!(
        fee_destination_delta, fee_amount,
        "Fee destination balance should increase by fee amount. Expected: {fee_amount}, Got: {fee_destination_delta}",
    );
    
    
}<|MERGE_RESOLUTION|>--- conflicted
+++ resolved
@@ -11,17 +11,16 @@
 use spl_associated_token_account::get_associated_token_address;
 use spl_token::solana_program::keccak;
 
-<<<<<<< HEAD
 use intent_transfer::{
-    bridge::{cpi::ntt_with_executor::{EXECUTOR_PROGRAM_ID, NTT_WITH_EXECUTOR_PROGRAM_ID}, message::convert_chain_id_to_wormhole, processor::bridge_ntt_tokens::BridgeNttTokensArgs},
-    config::state::{fee_config::{FEE_CONFIG_SEED, FeeConfig}, ntt_config::ExpectedNttConfig},
-=======
-use intent_transfer::bridge::{
-    config::ntt_config::ExpectedNttConfig,
-    cpi::ntt_with_executor::{EXECUTOR_PROGRAM_ID, NTT_WITH_EXECUTOR_PROGRAM_ID},
-    message::convert_chain_id_to_wormhole,
-    processor::bridge_ntt_tokens::{BridgeNttTokensArgs, SignedQuote, SignedQuoteHeader},
->>>>>>> 5ad0e9de
+    bridge::{
+        cpi::ntt_with_executor::{EXECUTOR_PROGRAM_ID, NTT_WITH_EXECUTOR_PROGRAM_ID},
+        message::convert_chain_id_to_wormhole,
+        processor::bridge_ntt_tokens::{BridgeNttTokensArgs, SignedQuote, SignedQuoteHeader},
+    },
+    config::state::{
+        fee_config::{FeeConfig, FEE_CONFIG_SEED},
+        ntt_config::ExpectedNttConfig,
+    },
 };
 
 mod helpers;
@@ -258,7 +257,8 @@
             executable: false,
             rent_epoch: 0,
         },
-    ).expect("Failed to set expected NTT config account");
+    )
+    .expect("Failed to set expected NTT config account");
 
     let (fee_config, _) = Pubkey::find_program_address(
         &[FEE_CONFIG_SEED, fee_token.mint.as_ref()],
@@ -283,7 +283,8 @@
             executable: false,
             rent_epoch: 0,
         },
-    ).expect("Failed to set fee config account");
+    )
+    .expect("Failed to set fee config account");
 
     let pay_destination_ata_rent = false;
     let signed_quote_bytes = SignedQuote {
@@ -366,7 +367,10 @@
     let custody_balance_before = token.get_balance(&svm, &ntt_custody);
 
     let fee_source_balance_before = fee_token.get_balance(&svm, &fee_source);
-    assert!(svm.get_account(&fee_destination).is_none(), "Fee destination account should not exist before the transaction");
+    assert!(
+        svm.get_account(&fee_destination).is_none(),
+        "Fee destination account should not exist before the transaction"
+    );
 
     let tx = Transaction::new_signed_with_payer(
         &[ed25519_ix, bridge_ix],
@@ -443,6 +447,4 @@
         fee_destination_delta, fee_amount,
         "Fee destination balance should increase by fee amount. Expected: {fee_amount}, Got: {fee_destination_delta}",
     );
-    
-    
 }