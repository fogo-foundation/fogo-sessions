--- conflicted
+++ resolved
@@ -11,7 +11,6 @@
 use spl_token::solana_program::keccak;
 
 use intent_transfer::{
-<<<<<<< HEAD
     bridge::cpi::{
         ntt_manager::WORMHOLE_PROGRAM_ID,
         ntt_with_executor::{EXECUTOR_PROGRAM_ID, NTT_WITH_EXECUTOR_PROGRAM_ID},
@@ -19,12 +18,6 @@
     bridge::message::convert_chain_id_to_wormhole,
     bridge::processor::bridge_ntt_tokens::BridgeNttTokensArgs,
     config::state::ntt_config::ExpectedNttConfig,
-=======
-    bridge::config::ntt_config::ExpectedNttConfig,
-    bridge::cpi::ntt_with_executor::{EXECUTOR_PROGRAM_ID, NTT_WITH_EXECUTOR_PROGRAM_ID},
-    bridge::message::convert_chain_id_to_wormhole,
-    bridge::processor::bridge_ntt_tokens::BridgeNttTokensArgs,
->>>>>>> 1ee9982d
 };
 
 mod helpers;
