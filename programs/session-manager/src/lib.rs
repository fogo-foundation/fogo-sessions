#![allow(unexpected_cfgs)] // warning: unexpected `cfg` condition value: `anchor-debug`
#![allow(deprecated)] // warning: use of deprecated method `anchor_lang::prelude::AccountInfo::<'a>::realloc`: Use AccountInfo::resize() instead

use crate::intents::body::MessageBody;
use crate::intents::ed25519::Intent;
use anchor_lang::{prelude::*, solana_program::sysvar::instructions};
use anchor_spl::token::Token;
use fogo_sessions_sdk::AuthorizedPrograms;
use fogo_sessions_sdk::AuthorizedTokens;
use fogo_sessions_sdk::Session;
use fogo_sessions_sdk::SessionInfo;

declare_id!("mCB9AkebGNqN7HhUPxisr7Hd8HzHifCpubj9dCwvctk");

pub mod error;
pub mod intents;
#[program]
pub mod session_manager {
    use super::*;
<<<<<<< HEAD
=======

    #[instruction(discriminator = [0])]
>>>>>>> d0fed5b4
    pub fn start_session<'info>(
        ctx: Context<'_, '_, '_, 'info, StartSession<'info>>,
    ) -> Result<()> {
        let Intent { signer, message } = ctx.accounts.verify_intent()?;
        let MessageBody {
            chain_id,
            domain,
            session_key,
            expires,
            extra,
            tokens,
        } = message.parse()?;
        ctx.accounts.check_chain_id(chain_id)?;
        ctx.accounts.check_session_key(session_key)?;
        ctx.accounts.approve_tokens(
            ctx.remaining_accounts,
            &tokens,
            &signer,
            ctx.bumps.session_setter,
        )?;
        let program_domains = ctx.accounts.get_domain_programs(domain)?;

        let session = Session {
            sponsor: ctx.accounts.sponsor.key(),
            session_info: SessionInfo {
                user: signer,
                authorized_programs: AuthorizedPrograms::Specific(program_domains),
                authorized_tokens: AuthorizedTokens::Specific,
                extra: extra.into(),
                expiration: expires.timestamp(),
            },
        };
        ctx.accounts.session.set_inner(session);
        Ok(())
    }
}

#[derive(Accounts)]
pub struct StartSession<'info> {
    #[account(mut)]
    pub sponsor: Signer<'info>,
    #[account(seeds = [chain_id::SEED], seeds::program = chain_id::ID, bump)]
    pub chain_id: Account<'info, chain_id::ChainId>,
    #[account(init, payer = sponsor, space = 200)] // TODO: Compute this dynamically
    pub session: Account<'info, Session>,
    /// CHECK: we check the address of this account
    #[account(address = instructions::ID)]
    pub sysvar_instructions: AccountInfo<'info>,
    /// CHECK: this is just a signer for token program CPIs
    #[account(seeds = [b"session_setter"], bump)]
    pub session_setter: AccountInfo<'info>,
    pub token_program: Program<'info, Token>,
    pub system_program: Program<'info, System>,
}<|MERGE_RESOLUTION|>--- conflicted
+++ resolved
@@ -17,11 +17,8 @@
 #[program]
 pub mod session_manager {
     use super::*;
-<<<<<<< HEAD
-=======
 
     #[instruction(discriminator = [0])]
->>>>>>> d0fed5b4
     pub fn start_session<'info>(
         ctx: Context<'_, '_, '_, 'info, StartSession<'info>>,
     ) -> Result<()> {
