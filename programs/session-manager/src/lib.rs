<<<<<<< HEAD
use crate::intents::claims::Claims;
use crate::intents::ed25519::Intent;
use crate::state::Session;
use crate::state::SessionInfo;
use anchor_lang::{prelude::*, solana_program::sysvar::instructions};

declare_id!("mCB9AkebGNqN7HhUPxisr7Hd8HzHifCpubj9dCwvctk");

pub mod error;
pub mod intents;
pub mod state;

=======
#![allow(unexpected_cfgs)] // warning: unexpected `cfg` condition value: `anchor-debug`
#![allow(deprecated)] // warning: use of deprecated method `anchor_lang::prelude::AccountInfo::<'a>::realloc`: Use AccountInfo::resize() instead
use anchor_lang::prelude::*;

declare_id!("mCB9AkebGNqN7HhUPxisr7Hd8HzHifCpubj9dCwvctk");
>>>>>>> 0e9e561f
#[program]
pub mod session_manager {
    use super::*;

<<<<<<< HEAD
    pub fn start_session(ctx: Context<StartSession>) -> Result<()> {
        let Intent { signer, message } = ctx.accounts.verify_intent()?;
        let Claims {
            domain,
            session_key,
            nonce,
            extra,
        } = message.parse_claims()?;
        ctx.accounts.check_nonce(nonce)?;
        ctx.accounts.check_session_key(session_key)?;
        let program_domains = ctx.accounts.get_domain_programs(domain)?;

        let session = Session {
            sponsor: ctx.accounts.sponsor.key(),
            session_info: SessionInfo {
                subject: signer,
                audience: program_domains,
                extra: extra.into(),
                expiration: Clock::get()?.unix_timestamp + 3600,
            },
        };
        ctx.accounts.session.set_inner(session);
=======
    pub fn start(_ctx: Context<Start>) -> Result<()> {
>>>>>>> 0e9e561f
        Ok(())
    }
}

#[derive(Accounts)]
pub struct StartSession<'info> {
    /// CHECK: we just use this to set it as the sponsor within the session
    pub sponsor: AccountInfo<'info>,
    #[account(zero)]
    pub session: Account<'info, Session>,
    /// CHECK: we check the address of this account
    #[account(address = instructions::ID)]
    pub sysvar_instructions: AccountInfo<'info>,
}<|MERGE_RESOLUTION|>--- conflicted
+++ resolved
@@ -1,4 +1,6 @@
-<<<<<<< HEAD
+#![allow(unexpected_cfgs)] // warning: unexpected `cfg` condition value: `anchor-debug`
+#![allow(deprecated)] // warning: use of deprecated method `anchor_lang::prelude::AccountInfo::<'a>::realloc`: Use AccountInfo::resize() instead
+
 use crate::intents::claims::Claims;
 use crate::intents::ed25519::Intent;
 use crate::state::Session;
@@ -10,19 +12,10 @@
 pub mod error;
 pub mod intents;
 pub mod state;
-
-=======
-#![allow(unexpected_cfgs)] // warning: unexpected `cfg` condition value: `anchor-debug`
-#![allow(deprecated)] // warning: use of deprecated method `anchor_lang::prelude::AccountInfo::<'a>::realloc`: Use AccountInfo::resize() instead
-use anchor_lang::prelude::*;
-
-declare_id!("mCB9AkebGNqN7HhUPxisr7Hd8HzHifCpubj9dCwvctk");
->>>>>>> 0e9e561f
 #[program]
 pub mod session_manager {
     use super::*;
 
-<<<<<<< HEAD
     pub fn start_session(ctx: Context<StartSession>) -> Result<()> {
         let Intent { signer, message } = ctx.accounts.verify_intent()?;
         let Claims {
@@ -45,9 +38,6 @@
             },
         };
         ctx.accounts.session.set_inner(session);
-=======
-    pub fn start(_ctx: Context<Start>) -> Result<()> {
->>>>>>> 0e9e561f
         Ok(())
     }
 }
