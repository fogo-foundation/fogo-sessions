use crate::Message;
use anchor_lang::prelude::*;
use solana_intents::IntentError;

#[error_code]
pub enum SessionManagerError {
    #[msg("This transaction is missing the required intent message instruction")]
    NoIntentMessageInstruction,
    #[msg(
        "The instruction preceding the intent transfer instruction is not an ed25519 instruction"
    )]
    IncorrectInstructionProgramId,
    #[msg("The ed25519 instruction's header is incorrect")]
    SignatureVerificationUnexpectedHeader,
    #[msg("The intent message was malformed and could not be parsed")]
    ParseFailedError,
    #[msg("The borsh payload of the ed25519 instruction could not be deserialized")]
    DeserializeFailedError,
    #[msg("This blockchain's id doesn't match the chain id in the signed intent")]
    ChainIdMismatch,
    #[msg("The session key provided doesn't match the session key in the signed intent")]
    SessionKeyMismatch,
    #[msg("An account is missing")]
    MissingAccount,
    #[msg("The metadata account provided is not the metadata account of the provided mint")]
    MetadataMismatch,
    #[msg("The symbol in the metadata account doesn't match the symbol in the signed intent")]
    SymbolMismatch,
    #[msg("The mint provided doesn't match the mint in the signed intent")]
    MintMismatch,
    #[msg("The associated token account provided is not the associated token account of the provided user and mint")]
    AssociatedTokenAccountMismatch,
    #[msg("The provided token amount could not be converted to a u64")]
    AmountConversionFailed,
    #[msg(
        "The domain record provided is not the domain record of the domain in the signed intent"
    )]
    DomainRecordMismatch,
<<<<<<< HEAD
}

impl From<IntentError<<Message as TryFrom<Vec<u8>>>::Error>> for SessionManagerError {
    fn from(err: IntentError<<Message as TryFrom<Vec<u8>>>::Error>) -> Self {
        match err {
            IntentError::NoIntentMessageInstruction(_) => {
                SessionManagerError::NoIntentMessageInstruction
            }
            IntentError::IncorrectInstructionProgramId => {
                SessionManagerError::IncorrectInstructionProgramId
            }
            IntentError::SignatureVerificationUnexpectedHeader => {
                SessionManagerError::SignatureVerificationUnexpectedHeader
            }
            IntentError::ParseFailedError(_) => SessionManagerError::ParseFailedError,
            IntentError::DeserializeFailedError(_) => SessionManagerError::DeserializeFailedError,
        }
    }
=======
    #[msg("The provided sponsor account doesn't match the session sponsor")]
    SponsorMismatch,
>>>>>>> d4c8216a
}<|MERGE_RESOLUTION|>--- conflicted
+++ resolved
@@ -12,6 +12,8 @@
     IncorrectInstructionProgramId,
     #[msg("The ed25519 instruction's header is incorrect")]
     SignatureVerificationUnexpectedHeader,
+    #[msg("This signed intent version is not supported")]
+    InvalidVersion,
     #[msg("The intent message was malformed and could not be parsed")]
     ParseFailedError,
     #[msg("The borsh payload of the ed25519 instruction could not be deserialized")]
@@ -36,7 +38,8 @@
         "The domain record provided is not the domain record of the domain in the signed intent"
     )]
     DomainRecordMismatch,
-<<<<<<< HEAD
+    #[msg("The provided sponsor account doesn't match the session sponsor")]
+    SponsorMismatch,
 }
 
 impl From<IntentError<<Message as TryFrom<Vec<u8>>>::Error>> for SessionManagerError {
@@ -55,8 +58,4 @@
             IntentError::DeserializeFailedError(_) => SessionManagerError::DeserializeFailedError,
         }
     }
-=======
-    #[msg("The provided sponsor account doesn't match the session sponsor")]
-    SponsorMismatch,
->>>>>>> d4c8216a
 }