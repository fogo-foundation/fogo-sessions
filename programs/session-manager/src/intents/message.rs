--- conflicted
+++ resolved
@@ -11,11 +11,7 @@
 };
 
 const MESSAGE_PREFIX: &str = "Fogo Sessions:\nSigning this intent will allow this app to interact with your on-chain balances. Please make sure you trust this app and the domain in the message matches the domain of the current web application.\n\n";
-<<<<<<< HEAD
-const MANDATORY_KEYS: [&str; 5] = ["version", "domain", "expires", "session_key", "tokens"];
-=======
-const MANDATORY_KEYS: [&str; 5] = ["chain_id", "domain", "expires", "session_key", "tokens"];
->>>>>>> 530ebdad
+const MANDATORY_KEYS: [&str; 6] = ["version", "chain_id", "domain", "expires", "session_key", "tokens"];
 const KEY_VALUE_SEPARATOR: &str = ": ";
 const LIST_ITEM_PREFIX: &str = "-";
 const TOKEN_PERMISSIONS_SECTION_HEADER: &str = "tokens:";
@@ -99,13 +95,10 @@
         let mut lines = message.lines().peekable();
 
         let body = MessageBody {
-<<<<<<< HEAD
             version: Version::parse_and_check(&parse_line_with_expected_key(
                 &mut lines, "version",
             )?)?,
-=======
             chain_id: parse_line_with_expected_key(&mut lines, "chain_id")?,
->>>>>>> 530ebdad
             domain: Domain(parse_line_with_expected_key(&mut lines, "domain")?),
             expires: DateTime::parse_from_rfc3339(&parse_line_with_expected_key(
                 &mut lines, "expires",
@@ -132,11 +125,7 @@
     pub fn test_parse_message() {
         let session_key = Pubkey::new_unique();
         let message = format!(
-<<<<<<< HEAD
-            "{MESSAGE_PREFIX}version: 0.1\ndomain: https://app.xyz\nexpires: 2014-11-28T21:00:09+09:00\nsession_key: {session_key}\ntokens:\n-SOL: 100\nkey1: value1\nkey2: value2"
-=======
-            "{MESSAGE_PREFIX}chain_id: localnet\ndomain: https://app.xyz\nexpires: 2014-11-28T21:00:09+09:00\nsession_key: {session_key}\ntokens:\n-SOL: 100\nkey1: value1\nkey2: value2"
->>>>>>> 530ebdad
+            "{MESSAGE_PREFIX}version: 0.1\nchain_id: localnet\ndomain: https://app.xyz\nexpires: 2014-11-28T21:00:09+09:00\nsession_key: {session_key}\ntokens:\n-SOL: 100\nkey1: value1\nkey2: value2"
         );
         let parsed_message = Message(message.as_bytes().to_vec()).parse().unwrap();
         assert_eq!(parsed_message.chain_id, "localnet".to_string());
