--- conflicted
+++ resolved
@@ -120,30 +120,17 @@
     #[test]
     pub fn test_parse_message() {
         let session_key = Pubkey::new_unique();
-<<<<<<< HEAD
-        let nonce = Pubkey::new_unique();
         let message = format!(
-            "{MESSAGE_PREFIX}domain: https://app.xyz\nnonce: {nonce}\nsession_key: {session_key}\ntokens:\n-SOL: 100\nkey1: value1\nkey2: value2"
-=======
-        let token = Pubkey::new_unique();
-        let message = format!(
-            "{MESSAGE_PREFIX}domain: https://app.xyz\nexpires: 2014-11-28T21:00:09+09:00\nsession_key: {session_key}\ntokens:\n-{token}: 100\nkey1: value1\nkey2: value2"
->>>>>>> b9dce409
+            "{MESSAGE_PREFIX}domain: https://app.xyz\nexpires: 2014-11-28T21:00:09+09:00\nsession_key: {session_key}\ntokens:\n-SOL: 100\nkey1: value1\nkey2: value2"
         );
-
         let parsed_message = Message(message.as_bytes().to_vec()).parse().unwrap();
         assert_eq!(parsed_message.domain, Domain("https://app.xyz".to_string()));
         assert_eq!(parsed_message.session_key, SessionKey(session_key));
-<<<<<<< HEAD
-        assert_eq!(parsed_message.nonce, Nonce(nonce));
-        assert_eq!(parsed_message.tokens, vec![("SOL".to_string(), 100)]);
-=======
         assert_eq!(
             parsed_message.expires,
             DateTime::parse_from_rfc3339("2014-11-28T12:00:09Z").unwrap()
         );
-        assert_eq!(parsed_message.tokens, vec![(token, 100)]);
->>>>>>> b9dce409
+        assert_eq!(parsed_message.tokens, vec![("SOL".to_string(), 100)]);
         assert_eq!(
             parsed_message.extra,
             HashMap::from([
