[package]
name = "fogo-paymaster"
version = "0.1.3"
edition = { workspace = true }

[dependencies]
anyhow = "1.0.98"
axum = "0.8.4"
axum-extra = {version = "0.10.1", features = ["typed-header"]}
base64 = "0.22.1"
bincode = "1.3.3"
clap ={version = "4.5.41", features = ["derive"]}
config = "0.15.13"
serde = "1.0.219"
solana-client = {workspace = true}
solana-commitment-config = {workspace = true}
solana-derivation-path = {workspace = true}
solana-keypair = {workspace = true, features = ["seed-derivable"]}
solana-packet = {workspace = true}
solana-pubkey = {workspace = true}
<<<<<<< HEAD
solana-seed-derivable = {workspace = true}
solana-seed-phrase = {workspace = true}
=======
solana-rpc-client-api = {workspace = true}
solana-signature = {workspace = true}
>>>>>>> 99fb073f
solana-signer = {workspace = true}
solana-transaction = {workspace = true}
solana-transaction-error = {workspace = true}
tokio = {version = "1.46.1", features = ["full"]}
tower-http = {version = "0.6.6", features = ["cors"]}
utoipa = "5.4.0"
utoipa-axum = "0.2.0"
<|MERGE_RESOLUTION|>--- conflicted
+++ resolved
@@ -18,14 +18,11 @@
 solana-keypair = {workspace = true, features = ["seed-derivable"]}
 solana-packet = {workspace = true}
 solana-pubkey = {workspace = true}
-<<<<<<< HEAD
 solana-seed-derivable = {workspace = true}
 solana-seed-phrase = {workspace = true}
-=======
+solana-signature = {workspace = true}
+solana-signer = {workspace = true}
 solana-rpc-client-api = {workspace = true}
-solana-signature = {workspace = true}
->>>>>>> 99fb073f
-solana-signer = {workspace = true}
 solana-transaction = {workspace = true}
 solana-transaction-error = {workspace = true}
 tokio = {version = "1.46.1", features = ["full"]}
