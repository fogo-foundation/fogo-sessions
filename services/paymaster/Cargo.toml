[package]
name = "fogo-paymaster"
version = "0.1.3"
edition = { workspace = true }

[dependencies]
anyhow = "1.0.98"
axum = "0.8.4"
axum-extra = {version = "0.10.1", features = ["typed-header"]}
axum-prometheus = "0.9.0"
base64 = "0.22.1"
bincode = "1.3.3"
borsh = {workspace = true}
bytemuck = {workspace = true}
clap ={version = "4.5.41", features = ["derive"]}
config = "0.15.13"
dashmap = "6.1.0"
domain-registry = { path = "../../programs/domain-registry" }
fogo-sessions-sdk = {workspace = true}
futures = "0.3.31"
hex = "0.4.3"
opentelemetry = "0.30.0"
opentelemetry-otlp = {version = "0.30.0", features = ["grpc-tonic"]}
opentelemetry_sdk = {version = "0.30.0", features = ["rt-tokio"]}
reqwest = "0.12.23"
serde = "1.0.219"
serde_with = { version = "3.14.0", features = ["base64"] }
solana-address-lookup-table-interface = {workspace = true}
solana-client = {workspace = true}
solana-commitment-config = {workspace = true}
solana-compute-budget-interface = { workspace = true, features = ["borsh"] }
solana-derivation-path = {workspace = true}
solana-ed25519-program = {workspace = true}
solana-hash = {workspace = true}
solana-keypair = {workspace = true, features = ["seed-derivable"]}
solana-message = {workspace = true}
solana-packet = {workspace = true}
solana-program = {workspace = true}
solana-pubkey = {workspace = true}
solana-rpc-client-api = {workspace = true}
solana-sdk-ids = {workspace = true}
solana-seed-derivable = {workspace = true}
solana-seed-phrase = {workspace = true}
solana-signature = {workspace = true}
solana-signer = {workspace = true}
solana-transaction = {workspace = true}
solana-transaction-error = {workspace = true}
<<<<<<< HEAD
spl-associated-token-account = {workspace = true}
=======
solana-transaction-status-client-types = {workspace = true}
>>>>>>> 864db9b7
tokio = {version = "1.46.1", features = ["full"]}
tower-http = {version = "0.6.6", features = ["cors"]}
tracing = "0.1.41"
tracing-opentelemetry = "0.31.0"
tracing-subscriber = {version = "0.3.20", features = ["env-filter", "json"]}
utoipa = "5.4.0"
utoipa-axum = "0.2.0"

[[bin]]
name = "tx-validator"
path = "src/bin/tx_validator.rs"<|MERGE_RESOLUTION|>--- conflicted
+++ resolved
@@ -45,11 +45,8 @@
 solana-signer = {workspace = true}
 solana-transaction = {workspace = true}
 solana-transaction-error = {workspace = true}
-<<<<<<< HEAD
+solana-transaction-status-client-types = {workspace = true}
 spl-associated-token-account = {workspace = true}
-=======
-solana-transaction-status-client-types = {workspace = true}
->>>>>>> 864db9b7
 tokio = {version = "1.46.1", features = ["full"]}
 tower-http = {version = "0.6.6", features = ["cors"]}
 tracing = "0.1.41"
