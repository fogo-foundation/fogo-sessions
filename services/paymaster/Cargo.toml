[package]
name = "fogo-paymaster"
version = "0.2.0"
edition = { workspace = true }
license = { workspace = true }
description = "Fogo paymaster service and transaction validator CLI"
repository = "https://github.com/fogo-foundation/fogo-sessions"

[dependencies]
anyhow = "1.0.98"
<<<<<<< HEAD
arc-swap = "1.7.0"
argon2 = "0.5.3"
=======
arc-swap = "1.7.1"
async-recursion = "1.1.1"
>>>>>>> c5cd4817
axum = "0.8.4"
axum-extra = {version = "0.10.1", features = ["typed-header"]}
axum-prometheus = "0.9.0"
base64 = "0.22.1"
bincode = "1.3.3"
borsh = {workspace = true}
bytemuck = {workspace = true}
clap = {version = "4.5.41", features = ["derive","env"]}
config = "0.15.13"
dashmap = "6.1.0"
dotenvy = "0.15.7"
fogo-sessions-sdk = { version = "0.7.0", path = "../../packages/sessions-sdk-rs" }
futures = "0.3.31"
governor = "0.6.3"
hex = "0.4.3"
opentelemetry = "0.30.0"
opentelemetry-otlp = {version = "0.30.0", features = ["grpc-tonic"]}
opentelemetry_sdk = {version = "0.30.0", features = ["rt-tokio"]}
reqwest = "0.12.23"
serde = "1.0.219"
serde_with = { version = "3.14.0", features = ["base64"] }
solana-address-lookup-table-interface = {workspace = true}
solana-client = {workspace = true}
solana-commitment-config = {workspace = true}
solana-compute-budget-interface = { workspace = true, features = ["borsh"] }
solana-derivation-path = {workspace = true}
solana-ed25519-program = {workspace = true}
solana-hash = {workspace = true}
solana-keypair = {workspace = true, features = ["seed-derivable"]}
solana-message = {workspace = true}
solana-packet = {workspace = true}
solana-program = {workspace = true}
solana-pubkey = {workspace = true}
solana-pubsub-client = {workspace = true}
solana-rpc-client-api = {workspace = true}
solana-sdk-ids = {workspace = true}
solana-seed-derivable = {workspace = true}
solana-seed-phrase = {workspace = true}
solana-signature = {workspace = true}
solana-signer = {workspace = true}
solana-transaction = {workspace = true}
solana-transaction-error = {workspace = true}
solana-transaction-status-client-types = {workspace = true}
spl-associated-token-account = {workspace = true}
sqlx = { version = "0.8", features = [ "postgres", "runtime-tokio", "tls-native-tls", "uuid" ] }
tokio = {version = "1.46.1", features = ["full"]}
tower-http = {version = "0.6.6", features = ["cors"]}
tracing = "0.1.41"
tracing-opentelemetry = "0.31.0"
tracing-subscriber = {version = "0.3.20", features = ["env-filter", "json"]}
utoipa = "5.4.0"
utoipa-axum = "0.2.0"
url = "2.5.7"
uuid = {version = "1.18.1", features = ["v4"]}

[[bin]]
name = "paymaster-tx-validator"
path = "src/bin/tx_validator.rs"<|MERGE_RESOLUTION|>--- conflicted
+++ resolved
@@ -8,13 +8,9 @@
 
 [dependencies]
 anyhow = "1.0.98"
-<<<<<<< HEAD
-arc-swap = "1.7.0"
 argon2 = "0.5.3"
-=======
 arc-swap = "1.7.1"
 async-recursion = "1.1.1"
->>>>>>> c5cd4817
 axum = "0.8.4"
 axum-extra = {version = "0.10.1", features = ["typed-header"]}
 axum-prometheus = "0.9.0"
