--- conflicted
+++ resolved
@@ -17,16 +17,10 @@
 bincode = "1.3.3"
 borsh = {workspace = true}
 bytemuck = {workspace = true}
-<<<<<<< HEAD
 clap = {workspace = true}
 config = "0.15.13"
 dashmap = {workspace = true}
-=======
-clap = {version = "4.5.41", features = ["derive","env"]}
-config = "0.15.13"
-dashmap = "6.1.0"
 dotenvy = "0.15.7"
->>>>>>> f141de83
 fogo-sessions-sdk = { version = "0.7.0", path = "../../packages/sessions-sdk-rs" }
 futures = {workspace = true}
 governor = {workspace = true}
@@ -60,12 +54,8 @@
 solana-transaction-error = {workspace = true}
 solana-transaction-status-client-types = {workspace = true}
 spl-associated-token-account = {workspace = true}
-<<<<<<< HEAD
+sqlx = { version = "0.8", features = [ "postgres", "runtime-tokio", "tls-native-tls", "uuid" ] }
 tokio = {workspace = true}
-=======
-sqlx = { version = "0.8", features = [ "postgres", "runtime-tokio", "tls-native-tls", "uuid" ] }
-tokio = {version = "1.46.1", features = ["full"]}
->>>>>>> f141de83
 tower-http = {version = "0.6.6", features = ["cors"]}
 tracing = {workspace = true}
 tracing-opentelemetry = "0.31.0"
