--- conflicted
+++ resolved
@@ -11,6 +11,7 @@
 anyhow = {workspace = true}
 arc-swap = {workspace = true}
 async-recursion = "1.1.1"
+async-trait = "0.1.89"
 axum = "0.8.4"
 axum-extra = {version = "0.10.1", features = ["typed-header"]}
 axum-prometheus = "0.9.0"
@@ -27,10 +28,13 @@
 governor = {workspace = true}
 hex = {workspace = true}
 intent-transfer = {workspace = true}
+libsecp256k1 = "0.6.0"
+nonempty = "0.12.0"
 opentelemetry = "0.30.0"
 opentelemetry-otlp = {version = "0.30.0", features = ["grpc-tonic"]}
 opentelemetry_sdk = {version = "0.30.0", features = ["rt-tokio"]}
 reqwest = {workspace = true}
+reqwest-middleware = "0.4.2"
 serde = {workspace = true}
 serde_json = "1.0"
 serde_with = { version = "3.14.0", features = ["base64"] }
@@ -68,15 +72,7 @@
 utoipa-axum = "0.2.0"
 url = "2.5.7"
 uuid = {version = "1.18.1", features = ["v7"]}
-libsecp256k1 = "0.6.0"
-<<<<<<< HEAD
-rand = { workspace = true }
-nonempty = "0.12.0"
-=======
-reqwest-middleware = "0.4.2"
-async-trait = "0.1.89"
 
->>>>>>> 14b791f4
 
 [[bin]]
 name = "paymaster-tx-validator"
