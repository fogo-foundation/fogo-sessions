[package]
name = "fogo-paymaster"
version = "0.3.0"
edition = { workspace = true }
license = { workspace = true }
description = "Fogo paymaster service and transaction validator CLI"
repository = "https://github.com/fogo-foundation/fogo-sessions"

[dependencies]
anyhow = "1.0.98"
arc-swap = "1.7.1"
async-recursion = "1.1.1"
axum = "0.8.4"
axum-extra = {version = "0.10.1", features = ["typed-header"]}
axum-prometheus = "0.9.0"
base64 = "0.22.1"
bincode = "1.3.3"
borsh = {workspace = true}
bytemuck = {workspace = true}
clap = {version = "4.5.41", features = ["derive","env"]}
config = "0.15.13"
dashmap = "6.1.0"
dotenvy = "0.15.7"
fogo-sessions-sdk = { version = "0.7.0", path = "../../packages/sessions-sdk-rs" }
futures = "0.3.31"
governor = "0.6.3"
hex = "0.4.3"
opentelemetry = "0.30.0"
opentelemetry-otlp = {version = "0.30.0", features = ["grpc-tonic"]}
opentelemetry_sdk = {version = "0.30.0", features = ["rt-tokio"]}
reqwest = "0.12.23"
serde = "1.0.219"
serde_with = { version = "3.14.0", features = ["base64"] }
solana-address-lookup-table-interface = {workspace = true}
solana-client = {workspace = true}
solana-commitment-config = {workspace = true}
solana-compute-budget-interface = { workspace = true, features = ["borsh"] }
solana-derivation-path = {workspace = true}
solana-ed25519-program = {workspace = true}
solana-hash = {workspace = true}
solana-keypair = {workspace = true, features = ["seed-derivable"]}
solana-message = {workspace = true}
solana-packet = {workspace = true}
solana-program = {workspace = true}
solana-pubkey = {workspace = true}
solana-pubsub-client = {workspace = true}
solana-rpc-client-api = {workspace = true}
solana-sdk-ids = {workspace = true}
solana-seed-derivable = {workspace = true}
solana-seed-phrase = {workspace = true}
solana-signature = {workspace = true}
solana-signer = {workspace = true}
solana-transaction = {workspace = true}
solana-transaction-error = {workspace = true}
solana-transaction-status-client-types = {workspace = true}
spl-associated-token-account = {workspace = true}
sqlx = { version = "0.8", features = [ "postgres", "runtime-tokio", "tls-native-tls", "uuid" ] }
tokio = {version = "1.46.1", features = ["full"]}
tower-http = {version = "0.6.6", features = ["cors"]}
tracing = "0.1.41"
tracing-opentelemetry = "0.31.0"
tracing-subscriber = {version = "0.3.20", features = ["env-filter", "json"]}
utoipa = "5.4.0"
utoipa-axum = "0.2.0"
url = "2.5.7"
<<<<<<< HEAD
uuid = {version = "1.18.1", features = ["v4"]}
=======
uuid = {version = "1.18.1", features = ["v7"]}
>>>>>>> 145b5aaf

[[bin]]
name = "paymaster-tx-validator"
path = "src/bin/tx_validator.rs"

[[bin]]
name = "paymaster-seed"
path = "src/bin/seed.rs"<|MERGE_RESOLUTION|>--- conflicted
+++ resolved
@@ -63,11 +63,7 @@
 utoipa = "5.4.0"
 utoipa-axum = "0.2.0"
 url = "2.5.7"
-<<<<<<< HEAD
-uuid = {version = "1.18.1", features = ["v4"]}
-=======
 uuid = {version = "1.18.1", features = ["v7"]}
->>>>>>> 145b5aaf
 
 [[bin]]
 name = "paymaster-tx-validator"
