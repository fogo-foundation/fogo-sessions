--- conflicted
+++ resolved
@@ -36,11 +36,7 @@
 reqwest = {workspace = true}
 reqwest-middleware = "0.4.2"
 serde = {workspace = true}
-<<<<<<< HEAD
 serde_json = {workspace = true}
-=======
-serde_json = "1.0"
->>>>>>> 17b7dfa8
 serde_with = { version = "3.14.0", features = ["base64"] }
 solana-address-lookup-table-interface = {workspace = true}
 solana-client = {workspace = true}
