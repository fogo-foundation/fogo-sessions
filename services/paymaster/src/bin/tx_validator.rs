use anyhow::{anyhow, Context, Result};
use base64::prelude::*;
use clap::{Parser, Subcommand, ValueEnum};
use config::File;
use dashmap::DashMap;
use fogo_paymaster::{
    config_manager::config::{Config, Domain},
    constraint::{ContextualDomainKeys, TransactionVariation},
    rpc::ChainIndex,
};
use fogo_sessions_sdk::domain_registry::get_domain_record_address;
use futures::stream::{FuturesOrdered, StreamExt};
use governor::{
    clock::DefaultClock,
    middleware::NoOpMiddleware,
    state::{InMemoryState, NotKeyed},
    Quota, RateLimiter,
};
use solana_client::{
    nonblocking::rpc_client::RpcClient, rpc_client::GetConfirmedSignaturesForAddress2Config,
    rpc_config::RpcTransactionConfig,
};
use solana_pubkey::Pubkey;
use solana_signature::Signature;
use solana_transaction::versioned::VersionedTransaction;
use solana_transaction_status_client_types::UiTransactionEncoding;
use std::{collections::HashMap, num::NonZeroU32, str::FromStr};

#[derive(Parser)]
#[command(name = "tx-validator")]
#[command(about = "Validates transactions against domain configuration variations")]
struct Cli {
    #[command(subcommand)]
    command: Commands,
}

#[derive(Subcommand)]
enum Commands {
    Validate {
        /// Path to the TOML configuration file
        #[arg(short, long)]
        config: String,

        /// Domain name to check against (if not provided, checks all domains)
        #[arg(short, long)]
        domain: Option<String>,

        /// Sponsor pubkey for the provided domain, if this is provided the sponsor pubkey won't be fetched from the paymaster server. This is useful if your domain is not registered with the paymaster server yet.
        #[arg(long, requires = "domain")]
        sponsor: Option<Pubkey>,

        /// Transaction hash to fetch from RPC
        #[arg(long, conflicts_with_all = ["transaction", "recent_sponsor_txs"])]
        transaction_hash: Option<String>,

        /// Base64 encoded serialized transaction
        #[arg(short, long, conflicts_with_all = ["transaction_hash", "recent_sponsor_txs"])]
        transaction: Option<String>,

        /// Number of recent sponsor transactions to fetch and validate
        #[arg(long, conflicts_with_all = ["transaction", "transaction_hash"])]
        recent_sponsor_txs: Option<usize>,

        /// RPC rate limit (per second)
        #[arg(long, default_value_t = 10)]
        rpc_quota_per_second: u32,

        /// RPC HTTP URL (defaults to the network-specific endpoint)
        #[arg(long)]
        rpc_url_http: Option<String>,

        /// Fogo network to target
        #[arg(long, value_enum, default_value_t = Network::Testnet)]
        network: Network,
    },
}

type RpcRateLimiter = RateLimiter<NotKeyed, InMemoryState, DefaultClock, NoOpMiddleware>;

#[derive(Copy, Clone, ValueEnum)]
enum Network {
    Mainnet,
    Testnet,
}

impl Network {
    fn paymaster_base_url(self) -> &'static str {
        match self {
            Network::Mainnet => "https://paymaster.dourolabs.app",
            Network::Testnet => "https://paymaster.fogo.io",
        }
    }

    fn default_rpc_url_http(self) -> &'static str {
        match self {
            Network::Mainnet => "https://mainnet.fogo.io",
            Network::Testnet => "https://testnet.fogo.io",
        }
    }
}

pub fn load_file_config(config_path: &str) -> Result<Config> {
    let mut config: Config = config::Config::builder()
        .add_source(File::with_name(config_path))
        .build()?
        .try_deserialize()?;
    config.assign_defaults();
    Ok(config)
}
#[tokio::main]
async fn main() -> Result<()> {
    let cli = Cli::parse();

    match cli.command {
        Commands::Validate {
            config,
            domain,
            sponsor,
            transaction_hash,
            transaction,
            recent_sponsor_txs,
            rpc_quota_per_second,
            rpc_url_http,
            network,
        } => {
            let config = load_file_config(&config)?;
            let domains = get_domains_for_validation(&config, &domain);
            let rpc_url_http =
                rpc_url_http.unwrap_or_else(|| network.default_rpc_url_http().to_string());
            let chain_index = ChainIndex {
                rpc: RpcClient::new(rpc_url_http),
                lookup_table_cache: DashMap::new(),
            };

            let rpc_limiter = RateLimiter::direct(Quota::per_second(
                NonZeroU32::new(rpc_quota_per_second)
                    .expect("RPC quota per second must be greater than zero"),
            ));

            let contextual_keys_cache: ContextualKeysCache =
                ContextualKeysCache::new(&domains, sponsor).await?;

            let (transactions, is_batch) = fetch_transactions(
                recent_sponsor_txs,
                transaction_hash,
                transaction,
                &domain,
                &domains,
                &chain_index,
                &rpc_limiter,
<<<<<<< HEAD
                network,
            )
            .await?;

            let contextual_keys_cache: HashMap<_, _> =
                futures::future::try_join_all(domains.iter().map(|domain| async {
                    let keys = compute_contextual_keys(&domain.domain, network).await?;
                    Ok::<_, anyhow::Error>((domain.domain.clone(), keys))
                }))
                .await?
                .into_iter()
                .collect();

=======
                &contextual_keys_cache,
            )
            .await?;

>>>>>>> f141de83
            let (validation_counts, failure_count) = validate_transactions(
                &transactions,
                &domains,
                &chain_index,
                &contextual_keys_cache,
                is_batch,
                true,
                network,
            )
            .await;

            if is_batch {
                print_summary(validation_counts, failure_count);
            }
        }
    }

    Ok(())
}

fn get_domains_for_validation<'a>(
    config: &'a fogo_paymaster::config_manager::config::Config,
    domain: &Option<String>,
) -> Vec<&'a Domain> {
    if let Some(domain_name) = domain {
        vec![config
            .domains
            .iter()
            .find(|d| d.domain == *domain_name)
            .expect("Specified domain not found in config")]
    } else {
        config.domains.iter().collect()
    }
}

#[allow(clippy::too_many_arguments)]
async fn fetch_transactions(
    recent_sponsor_txs: Option<usize>,
    transaction_hash: Option<String>,
    transaction: Option<String>,
    domain: &Option<String>,
    domains: &[&Domain],
    chain_index: &ChainIndex,
    rpc_limiter: &RpcRateLimiter,
<<<<<<< HEAD
    network: Network,
=======
    contextual_keys_cache: &ContextualKeysCache,
>>>>>>> f141de83
) -> Result<(Vec<VersionedTransaction>, bool)> {
    if let Some(limit) = recent_sponsor_txs {
        let domain_for_sponsor = if let Some(domain_name) = domain {
            domain_name.as_str()
        } else if domains.len() == 1 {
            &domains[0].domain
        } else if domains.is_empty() {
            return Err(anyhow!("No domains found in config"));
        } else {
            return Err(anyhow!(
                "When using --recent-sponsor-txs with multiple domains, --domain must be specified"
            ));
        };
<<<<<<< HEAD
        let sponsor = compute_contextual_keys(domain_for_sponsor, network)
            .await?
            .sponsor;
=======
        let sponsor = contextual_keys_cache.get(domain_for_sponsor).await?.sponsor;
>>>>>>> f141de83
        let txs = fetch_recent_sponsor_transactions(&sponsor, limit, &chain_index.rpc, rpc_limiter)
            .await?;
        println!(
            "Fetched {} recent transactions from sponsor {}\n",
            txs.len(),
            sponsor
        );
        Ok((txs, true))
    } else if let Some(tx_hash) = transaction_hash {
        let tx_hash = Signature::from_str(&tx_hash)
            .with_context(|| format!("Invalid transaction signature: {tx_hash}"))?;
        let tx = fetch_transaction_from_rpc(tx_hash, &chain_index.rpc, rpc_limiter).await?;
        Ok((vec![tx], false))
    } else if let Some(tx) = transaction {
        let tx = parse_transaction_from_base64(&tx)?;
        Ok((vec![tx], false))
    } else {
        Err(anyhow!(
            "Either --transaction-hash, --transaction, or --recent-sponsor-txs must be provided"
        ))
    }
}

async fn validate_transactions(
    transactions: &[VersionedTransaction],
    domains: &[&Domain],
    chain_index: &ChainIndex,
    contextual_keys_cache: &ContextualKeysCache,
    is_batch: bool,
    verbose: bool,
    network: Network,
) -> (HashMap<(String, String), usize>, usize) {
    let mut validation_stream = transactions
        .iter()
        .enumerate()
        .map(|(idx, tx)| async move {
            let results = futures::future::join_all(domains.iter().map(|domain| async {
                let variations = get_matching_variations(
                    tx,
                    domain,
                    chain_index,
                    contextual_keys_cache,
                    network,
                )
                .await
                .unwrap_or_default();
                variations
                    .into_iter()
                    .map(|v| (domain.domain.as_str(), v))
                    .collect::<Vec<_>>()
            }))
            .await
            .into_iter()
            .flatten()
            .collect::<Vec<_>>();

            (idx, tx, results)
        })
        .collect::<FuturesOrdered<_>>();

    let indent = if is_batch { "  " } else { "" };
    let mut validation_counts = HashMap::new();
    let mut failure_count = 0;

    while let Some((idx, tx, validations)) = validation_stream.next().await {
        if validations.is_empty() {
            failure_count += 1;
        } else {
            for (domain_name, variation) in &validations {
                *validation_counts
                    .entry((domain_name.to_string(), variation.name().to_string()))
                    .or_insert(0) += 1;
            }
        }

        if verbose {
            if is_batch {
                println!("Transaction {} ({})", idx + 1, tx.signatures[0]);
            }

            if validations.is_empty() {
                println!("{indent}❌ Does not match any variations");
            } else {
                println!("{indent}✅ Matches:");
                for (domain_name, variation) in &validations {
                    println!(
                        "{}  - Domain: {domain_name}, Variation: {}",
                        indent,
                        variation.name()
                    );
                }
            }

            if is_batch {
                println!();
            }
        }
    }

    (validation_counts, failure_count)
}

fn print_summary(validation_counts: HashMap<(String, String), usize>, failure_count: usize) {
    println!("Summary:");
    println!("========");

    let mut sorted_counts: Vec<_> = validation_counts.into_iter().collect();
    sorted_counts.sort_by(|a, b| b.1.cmp(&a.1));

    let max_domain_len = sorted_counts
        .iter()
        .map(|((domain_name, _), _)| domain_name.len())
        .chain(std::iter::once("-".len()))
        .max()
        .unwrap_or(0);

    let max_variation_len = sorted_counts
        .iter()
        .map(|((_, variation_name), _)| variation_name.len())
        .chain(std::iter::once("Failures".len()))
        .max()
        .unwrap_or(0);

    for ((domain_name, variation_name), count) in sorted_counts {
        println!("✅ {domain_name:max_domain_len$}  {variation_name:max_variation_len$}  {count}");
    }

    if failure_count > 0 {
        println!(
            "❌ {:domain_width$}  {:variation_width$}  {}",
            "-",
            "Failures",
            failure_count,
            domain_width = max_domain_len,
            variation_width = max_variation_len
        );
    }
}

async fn fetch_transaction_from_rpc(
    tx_hash: Signature,
    rpc_client: &RpcClient,
    rpc_limiter: &RpcRateLimiter,
) -> Result<VersionedTransaction> {
    let config = RpcTransactionConfig {
        encoding: Some(UiTransactionEncoding::Base64),
        max_supported_transaction_version: Some(0),
        ..Default::default()
    };

    rpc_limiter.until_ready().await;
    let transaction = rpc_client
        .get_transaction_with_config(&tx_hash, config)
        .await
        .with_context(|| format!("Failed to fetch transaction from RPC: {tx_hash}"))?;

    let versioned_transaction = transaction
        .transaction
        .transaction
        .decode()
        .ok_or_else(|| anyhow!("Failed to decode transaction from RPC response"))?;

    Ok(versioned_transaction)
}

async fn fetch_recent_sponsor_signatures(
    sponsor_pubkey: &solana_pubkey::Pubkey,
    mut number: usize,
    rpc_client: &RpcClient,
    rpc_limiter: &RpcRateLimiter,
) -> Result<Vec<Signature>> {
    let mut signatures = Vec::new();
    let mut before = None;
    while number > 0 {
        rpc_limiter.until_ready().await;
        let new_signatures = rpc_client
            .get_signatures_for_address_with_config(
                sponsor_pubkey,
                GetConfirmedSignaturesForAddress2Config {
                    limit: Some(number.min(1000)),
                    before,
                    ..Default::default()
                },
            )
            .await
            .with_context(|| format!("Failed to fetch signatures for sponsor {sponsor_pubkey}"))?;

        number -= new_signatures.len();
        if new_signatures.is_empty() {
            break;
        }
        before = new_signatures
            .last()
            .and_then(|s| Signature::from_str(&s.signature).ok());

        signatures.extend(new_signatures);
    }

    signatures
        .into_iter()
        .map(|s| {
            Signature::from_str(&s.signature)
                .map_err(|e| anyhow!("Invalid signature from RPC: {}", s.signature).context(e))
        })
        .collect::<Result<Vec<_>>>()
}

async fn fetch_recent_sponsor_transactions(
    sponsor_pubkey: &solana_pubkey::Pubkey,
    number: usize,
    rpc_client: &RpcClient,
    rpc_limiter: &RpcRateLimiter,
) -> Result<Vec<VersionedTransaction>> {
    let signatures_to_fetch =
        fetch_recent_sponsor_signatures(sponsor_pubkey, number, rpc_client, rpc_limiter).await?;
    let transaction_futures = signatures_to_fetch
        .into_iter()
        .map(|signature| fetch_transaction_from_rpc(signature, rpc_client, rpc_limiter));
    let results = futures::future::join_all(transaction_futures).await;

    results.into_iter().collect::<Result<Vec<_>, _>>()
}

fn parse_transaction_from_base64(encoded_tx: &str) -> Result<VersionedTransaction> {
    let tx_bytes = BASE64_STANDARD
        .decode(encoded_tx)
        .context("Failed to decode base64 transaction")?;

    bincode::deserialize(&tx_bytes).context("Failed to deserialize transaction")
}

async fn get_matching_variations<'a>(
    transaction: &VersionedTransaction,
    domain: &'a Domain,
    chain_index: &ChainIndex,
<<<<<<< HEAD
    contextual_keys_cache: &HashMap<String, ContextualDomainKeys>,
    network: Network,
) -> Result<Vec<&'a TransactionVariation>> {
    let mut matching_variations = Vec::new();

    let contextual_keys = if let Some(keys) = contextual_keys_cache.get(&domain.domain) {
        keys
    } else {
        &compute_contextual_keys(&domain.domain, network).await?
    };

=======
    contextual_keys_cache: &ContextualKeysCache,
) -> Result<Vec<&'a TransactionVariation>> {
    let mut matching_variations = Vec::new();

    let contextual_keys = contextual_keys_cache.get(&domain.domain).await?;
>>>>>>> f141de83
    for variation in &domain.tx_variations {
        let matches = match variation {
            TransactionVariation::V0(v0_variation) => {
                v0_variation.validate_transaction(transaction).is_ok()
            }
            TransactionVariation::V1(v1_variation) => v1_variation
                .validate_transaction(transaction, &contextual_keys, chain_index)
                .await
                .is_ok(),
        };

        if matches {
            matching_variations.push(variation);
        }
    }

    Ok(matching_variations)
}

<<<<<<< HEAD
async fn compute_contextual_keys(domain: &str, network: Network) -> Result<ContextualDomainKeys> {
    let domain_registry = get_domain_record_address(domain);

    let url = format!(
        "{}/api/sponsor_pubkey?domain={domain}",
        network.paymaster_base_url()
    );
=======
async fn fetch_sponsor_pubkey(domain: &str) -> Result<Pubkey> {
    let url = format!("https://paymaster.fogo.io/api/sponsor_pubkey?domain={domain}");
>>>>>>> f141de83
    let client = reqwest::Client::new();
    let response =
        client.get(&url).send().await.with_context(|| {
            format!("Failed to fetch sponsor pubkey from API for domain: {domain}")
        })?;

    if !response.status().is_success() {
        return Err(anyhow!(
            "API returned error status {} when fetching sponsor pubkey for domain: {domain}",
            response.status()
        ));
    }

    let sponsor_str = response
        .text()
        .await
        .with_context(|| format!("Failed to read response body for domain: {domain}"))?;

    solana_pubkey::Pubkey::from_str(sponsor_str.trim()).with_context(|| {
        format!("Failed to parse sponsor pubkey from API response for domain: {domain}")
    })
}

struct ContextualKeysCache {
    pub cache: DashMap<String, ContextualDomainKeys>,
    /// If this is Some, the sponsor pubkey won't be fetched from the paymaster server and the inner pubkey will be used instead. This is useful for apps whose domain is not registered with the paymaster server, so they don't have a sponsor wallet.
    pub sponsor_override: Option<Pubkey>,
}

impl ContextualKeysCache {
    pub async fn new(domains: &[&Domain], sponsor_override: Option<Pubkey>) -> Result<Self> {
        Ok(Self {
            cache: futures::future::try_join_all(domains.iter().map(|domain| async {
                let keys = compute_contextual_keys(&domain.domain, sponsor_override).await?;
                Ok::<_, anyhow::Error>((domain.domain.clone(), keys))
            }))
            .await?
            .into_iter()
            .collect(),
            sponsor_override,
        })
    }

    pub async fn get(&self, domain: &str) -> Result<ContextualDomainKeys> {
        if let Some(keys) = self.cache.get(domain) {
            Ok(keys.clone())
        } else {
            let keys = compute_contextual_keys(domain, self.sponsor_override).await?;
            self.cache.insert(domain.to_string(), keys.clone());
            Ok(keys)
        }
    }
}

async fn compute_contextual_keys(
    domain: &str,
    sponsor_override: Option<Pubkey>,
) -> Result<ContextualDomainKeys> {
    Ok(ContextualDomainKeys {
        domain_registry: get_domain_record_address(domain),
        sponsor: sponsor_override.unwrap_or(fetch_sponsor_pubkey(domain).await?),
    })
}<|MERGE_RESOLUTION|>--- conflicted
+++ resolved
@@ -148,26 +148,10 @@
                 &domains,
                 &chain_index,
                 &rpc_limiter,
-<<<<<<< HEAD
-                network,
-            )
-            .await?;
-
-            let contextual_keys_cache: HashMap<_, _> =
-                futures::future::try_join_all(domains.iter().map(|domain| async {
-                    let keys = compute_contextual_keys(&domain.domain, network).await?;
-                    Ok::<_, anyhow::Error>((domain.domain.clone(), keys))
-                }))
-                .await?
-                .into_iter()
-                .collect();
-
-=======
                 &contextual_keys_cache,
             )
             .await?;
 
->>>>>>> f141de83
             let (validation_counts, failure_count) = validate_transactions(
                 &transactions,
                 &domains,
@@ -212,11 +196,7 @@
     domains: &[&Domain],
     chain_index: &ChainIndex,
     rpc_limiter: &RpcRateLimiter,
-<<<<<<< HEAD
-    network: Network,
-=======
     contextual_keys_cache: &ContextualKeysCache,
->>>>>>> f141de83
 ) -> Result<(Vec<VersionedTransaction>, bool)> {
     if let Some(limit) = recent_sponsor_txs {
         let domain_for_sponsor = if let Some(domain_name) = domain {
@@ -230,13 +210,9 @@
                 "When using --recent-sponsor-txs with multiple domains, --domain must be specified"
             ));
         };
-<<<<<<< HEAD
         let sponsor = compute_contextual_keys(domain_for_sponsor, network)
             .await?
             .sponsor;
-=======
-        let sponsor = contextual_keys_cache.get(domain_for_sponsor).await?.sponsor;
->>>>>>> f141de83
         let txs = fetch_recent_sponsor_transactions(&sponsor, limit, &chain_index.rpc, rpc_limiter)
             .await?;
         println!(
@@ -472,25 +448,11 @@
     transaction: &VersionedTransaction,
     domain: &'a Domain,
     chain_index: &ChainIndex,
-<<<<<<< HEAD
-    contextual_keys_cache: &HashMap<String, ContextualDomainKeys>,
-    network: Network,
-) -> Result<Vec<&'a TransactionVariation>> {
-    let mut matching_variations = Vec::new();
-
-    let contextual_keys = if let Some(keys) = contextual_keys_cache.get(&domain.domain) {
-        keys
-    } else {
-        &compute_contextual_keys(&domain.domain, network).await?
-    };
-
-=======
     contextual_keys_cache: &ContextualKeysCache,
 ) -> Result<Vec<&'a TransactionVariation>> {
     let mut matching_variations = Vec::new();
 
     let contextual_keys = contextual_keys_cache.get(&domain.domain).await?;
->>>>>>> f141de83
     for variation in &domain.tx_variations {
         let matches = match variation {
             TransactionVariation::V0(v0_variation) => {
@@ -510,18 +472,11 @@
     Ok(matching_variations)
 }
 
-<<<<<<< HEAD
-async fn compute_contextual_keys(domain: &str, network: Network) -> Result<ContextualDomainKeys> {
-    let domain_registry = get_domain_record_address(domain);
-
+async fn fetch_sponsor_pubkey(domain: &str) -> Result<Pubkey> {
     let url = format!(
         "{}/api/sponsor_pubkey?domain={domain}",
         network.paymaster_base_url()
     );
-=======
-async fn fetch_sponsor_pubkey(domain: &str) -> Result<Pubkey> {
-    let url = format!("https://paymaster.fogo.io/api/sponsor_pubkey?domain={domain}");
->>>>>>> f141de83
     let client = reqwest::Client::new();
     let response =
         client.get(&url).send().await.with_context(|| {
