use axum::{http::StatusCode, response::ErrorResponse};
use dashmap::DashMap;
use futures::stream::StreamExt;
use solana_address_lookup_table_interface::state::AddressLookupTable;
use solana_client::{
    nonblocking::rpc_client::RpcClient,
    rpc_config::{RpcSendTransactionConfig, RpcSignatureSubscribeConfig, RpcTransactionConfig},
};
use solana_commitment_config::CommitmentConfig;
use solana_pubkey::Pubkey;
use solana_pubsub_client::nonblocking::pubsub_client::PubsubClient;
use solana_rpc_client_api::client_error::Error;
use solana_signature::Signature;
use solana_transaction::versioned::VersionedTransaction;
use solana_transaction_error::TransactionError;
use solana_transaction_status_client_types::UiTransactionEncoding;
use std::time::Duration;
use tokio::time::timeout;

<<<<<<< HEAD
use crate::constraint::compute_gas_spent;
=======
pub struct ChainIndex {
    pub rpc: RpcClient,
    pub lookup_table_cache: DashMap<Pubkey, Vec<Pubkey>>,
}
>>>>>>> de59e35e

#[derive(Debug, Clone, serde::Serialize)]
#[serde(tag = "type")]
pub enum ConfirmationResult {
    #[serde(rename = "success")]
    Success {
        #[serde(with = "serde_with::As::<serde_with::DisplayFromStr>")]
        signature: Signature,
    },
    #[serde(rename = "failed")]
    Failed {
        #[serde(with = "serde_with::As::<serde_with::DisplayFromStr>")]
        signature: Signature,
        error: TransactionError,
        sent_to_chain: bool,
    },
}

impl ConfirmationResult {
    pub fn status_string(&self) -> String {
        match self {
            ConfirmationResult::Success { .. } => "success".to_string(),
            ConfirmationResult::Failed { .. } => "failed".to_string(),
        }
    }
}

fn to_error_response(err: Error) -> ErrorResponse {
    (
        StatusCode::BAD_GATEWAY,
        format!("Failed SVM RPC call: {err}"),
    )
        .into()
}

impl ChainIndex {
    /// Finds the lookup table and the index within that table that correspond to the given relative account position within the list of lookup invoked accounts.
    pub async fn find_and_query_lookup_table(
        &self,
        lookup_accounts: Vec<(Pubkey, u8)>,
        account_position_lookups: usize,
    ) -> Result<Pubkey, (StatusCode, String)> {
        let (table_to_query, index_to_query) =
            lookup_accounts.get(account_position_lookups).ok_or_else(|| {
                (
                    StatusCode::BAD_REQUEST,
                    format!("Account position {account_position_lookups} out of bounds for lookup table invoked accounts"),
                )
            })?;
        self.query_lookup_table_with_retry(table_to_query, usize::from(*index_to_query))
            .await
    }

    /// Queries the lookup table for the pubkey at the given index.
    /// If the table is not cached or the index is out of bounds, it fetches and updates the table from the RPC before requerying.
    pub async fn query_lookup_table_with_retry(
        &self,
        table: &Pubkey,
        index: usize,
    ) -> Result<Pubkey, (StatusCode, String)> {
        if let Some(pubkey) = self.query_lookup_table(table, index) {
            return Ok(pubkey);
        }

        let addresses = self.update_lookup_table(table).await?;
        // get the key from the returned addresses instead of re-querying and re-locking the map
        addresses.get(index).copied().ok_or_else(|| {
            (
                StatusCode::BAD_REQUEST,
                format!("Lookup table {table} does not contain index {index}"),
            )
        })
    }

    /// Queries the lookup table for the pubkey at the given index.
    /// Returns None if the table is not cached or the index is out of bounds.
    pub fn query_lookup_table(&self, table: &Pubkey, index: usize) -> Option<Pubkey> {
        self.lookup_table_cache
            .get(table)
            .and_then(|entry| entry.get(index).copied())
    }

    // Updates the lookup table entry in the dashmap based on pulling from RPC. Returns the updated table data.
    pub async fn update_lookup_table(
        &self,
        table: &Pubkey,
    ) -> Result<Vec<Pubkey>, (StatusCode, String)> {
        let table_data = self.rpc.get_account(table).await.map_err(|err| {
            (
                StatusCode::INTERNAL_SERVER_ERROR,
                format!("Failed to fetch lookup table account {table} from RPC: {err}"),
            )
        })?;
        let table_data_deserialized =
            AddressLookupTable::deserialize(&table_data.data).map_err(|e| {
                (
                    StatusCode::INTERNAL_SERVER_ERROR,
                    format!("Failed to deserialize lookup table account {table}: {e}"),
                )
            })?;

        self.lookup_table_cache
            .insert(*table, table_data_deserialized.addresses.to_vec());

        Ok(table_data_deserialized.addresses.to_vec())
    }
}

/// Sends a transaction and waits for confirmation via WebSocket subscription.
#[tracing::instrument(
    skip_all,
    fields(tx_hash = %transaction.signatures[0])
)]
pub async fn send_and_confirm_transaction(
    rpc: &RpcClient,
    pubsub: &PubsubClient,
    transaction: &VersionedTransaction,
    config: RpcSendTransactionConfig,
) -> Result<ConfirmationResult, ErrorResponse> {
    let signature = match rpc.send_transaction_with_config(transaction, config).await {
        Ok(sig) => sig,
        Err(err) => {
            if let Some(error) = err.get_transaction_error() {
                return Ok(ConfirmationResult::Failed {
                    signature: transaction.signatures[0],
                    error,
                    sent_to_chain: false,
                });
            }
            return Err(to_error_response(err));
        }
    };

    confirm_transaction(pubsub, signature, Some(rpc.commitment())).await
}

pub const CONFIRMATION_TIMEOUT: Duration = Duration::from_secs(60);

#[tracing::instrument(
    skip_all,
    fields(tx_hash = %signature)
)]
<<<<<<< HEAD
pub async fn confirm_transaction(
    rpc_sub: &PubsubClient,
    signature: Signature,
=======
async fn confirm_transaction(
    pubsub: &PubsubClient,
    signature: &Signature,
>>>>>>> de59e35e
    commitment: Option<CommitmentConfig>,
) -> Result<ConfirmationResult, ErrorResponse> {
    let (mut stream, unsubscribe) = pubsub
        .signature_subscribe(
            &signature,
            Some(RpcSignatureSubscribeConfig {
                commitment,
                ..RpcSignatureSubscribeConfig::default()
            }),
        )
        .await
        .map_err(|e| {
            (
                StatusCode::BAD_GATEWAY,
                format!("Failed to subscribe to signature: {e}"),
            )
        })?;

    // two levels of results here:
    // 1. timeout error (outer)
    // 2. RpcError from the stream failing (inner)
    // innermost contains actual transaction error if transaction failed or success info if it succeeded
    let result = timeout(CONFIRMATION_TIMEOUT, async {
        while let Some(response) = stream.next().await {
            if let solana_client::rpc_response::RpcSignatureResult::ProcessedSignature(
                processed_signature_result,
            ) = response.value
            {
                if let Some(err) = processed_signature_result.err {
                    return Ok(ConfirmationResult::Failed {
                        signature,
                        error: err,
                        sent_to_chain: true,
                    });
                } else {
                    return Ok(ConfirmationResult::Success { signature });
                }
            }
        }

        Err((
            StatusCode::BAD_GATEWAY,
            "Signature subscription stream ended unexpectedly",
        )
            .into())
    })
    .await;

    unsubscribe().await;

    result
        .map_err(|_| (StatusCode::GATEWAY_TIMEOUT, "Unable to confirm transaction").into())
        .and_then(|r| r)
}

#[derive(Debug, Clone)]
pub struct TransactionCostDetails {
    pub fee: u64,
    pub balance_spend: Option<i64>,
}

#[derive(Debug, Clone)]
pub struct RetryConfig {
    pub max_tries: u32,
    pub backoff_ms: u64,
}

/// Fetches transaction details from RPC and extracts cost information (fee and balance changes) for the tx fee payer.
/// If metadata is not available from RPC, falls back to computing gas spend from the transaction.
/// retry_config retries the RPC call with backoff on failure. This is useful in cases where the
/// transaction was sent and confirmed with a lower commitment level.
#[tracing::instrument(skip_all, fields(tx_hash = %signature))]
pub async fn fetch_transaction_cost_details(
    rpc: &RpcClient,
    signature: &Signature,
    transaction: &VersionedTransaction,
    retry_config: RetryConfig,
) -> anyhow::Result<TransactionCostDetails> {
    let config = RpcTransactionConfig {
        encoding: Some(UiTransactionEncoding::Base64),
        max_supported_transaction_version: Some(0),
        // this method does not support any commitment below confirmed
        commitment: Some(CommitmentConfig::confirmed()),
    };

    let mut last_error = None;

    for attempt in 0..retry_config.max_tries {
        if attempt > 0 {
            tokio::time::sleep(Duration::from_millis(retry_config.backoff_ms)).await;
        }

        match rpc.get_transaction_with_config(signature, config).await {
            Ok(tx_response) => {
                // balance_spend is positive if balance decreased
                let (fee, balance_spend) = tx_response
                    .transaction
                    .meta
                    .map(|meta| {
                        let balance_spend = meta
                            .pre_balances
                            .first()
                            .and_then(|&before| {
                                meta.post_balances.first().map(|&after| (before, after))
                            })
                            .and_then(|(before, after)| {
                                i64::try_from(after)
                                    .ok()
                                    .zip(i64::try_from(before).ok())
                                    .map(|(after_i64, before_i64)| {
                                        before_i64.saturating_sub(after_i64)
                                    })
                            });
                        (meta.fee, balance_spend)
                    })
                    .unwrap_or_else(|| {
                        let fee = compute_gas_spent(transaction).unwrap_or(0);
                        (fee, None)
                    });

                return Ok(TransactionCostDetails { fee, balance_spend });
            }
            Err(e) => {
                last_error = Some(e);
            }
        }
    }

    Err(anyhow::anyhow!(
        "Failed to fetch transaction from RPC after {} attempts: {:?}",
        retry_config.max_tries,
        last_error
    ))
}<|MERGE_RESOLUTION|>--- conflicted
+++ resolved
@@ -17,14 +17,12 @@
 use std::time::Duration;
 use tokio::time::timeout;
 
-<<<<<<< HEAD
 use crate::constraint::compute_gas_spent;
-=======
+
 pub struct ChainIndex {
     pub rpc: RpcClient,
     pub lookup_table_cache: DashMap<Pubkey, Vec<Pubkey>>,
 }
->>>>>>> de59e35e
 
 #[derive(Debug, Clone, serde::Serialize)]
 #[serde(tag = "type")]
@@ -167,18 +165,12 @@
     skip_all,
     fields(tx_hash = %signature)
 )]
-<<<<<<< HEAD
 pub async fn confirm_transaction(
     rpc_sub: &PubsubClient,
     signature: Signature,
-=======
-async fn confirm_transaction(
-    pubsub: &PubsubClient,
-    signature: &Signature,
->>>>>>> de59e35e
     commitment: Option<CommitmentConfig>,
 ) -> Result<ConfirmationResult, ErrorResponse> {
-    let (mut stream, unsubscribe) = pubsub
+    let (mut stream, unsubscribe) = rpc_sub
         .signature_subscribe(
             &signature,
             Some(RpcSignatureSubscribeConfig {
