--- conflicted
+++ resolved
@@ -66,14 +66,10 @@
             tx_variations: HashMap::new(),
         });
 
-<<<<<<< HEAD
-        domain_ref.tx_variations.push(transaction_variation);
-=======
         domain_ref.tx_variations.insert(
             transaction_variation.0.name().to_string(),
             transaction_variation.0,
         );
->>>>>>> 17b7dfa8
     }
 
     Ok(Config {
