--- conflicted
+++ resolved
@@ -28,14 +28,6 @@
         )])
         .build();
 
-<<<<<<< HEAD
-    let otlp_endpoint = opts
-        .otlp_endpoint
-        .or_else(|| std::env::var("OTEL_EXPORTER_OTLP_ENDPOINT").ok())
-        .unwrap_or_else(|| "http://localhost:4317".to_string());
-
-=======
->>>>>>> 145b5aaf
     let exporter = opentelemetry_otlp::SpanExporter::builder()
         .with_tonic()
         .with_endpoint(opts.otlp_endpoint)
@@ -69,11 +61,7 @@
         .init();
 
     db::pool::init_db_connection(&opts.db_url).await?;
-<<<<<<< HEAD
-    let config = db::config::load_config().await?;
-=======
     let config = config_manager::load_config::load_db_config().await?;
->>>>>>> 145b5aaf
 
     let mnemonic =
         std::fs::read_to_string(&opts.mnemonic_file).expect("Failed to read mnemonic_file");
@@ -82,23 +70,15 @@
         &mnemonic,
     )));
 
-<<<<<<< HEAD
-    config_manager::load_config::spawn_config_refresher(mnemonic, Arc::clone(&domains));
-=======
     config_manager::load_config::spawn_config_refresher(
         mnemonic,
         Arc::clone(&domains),
         opts.db_refresh_interval_seconds,
     );
->>>>>>> 145b5aaf
 
     let rpc_url_ws = opts
         .rpc_url_ws
         .unwrap_or_else(|| opts.rpc_url_http.replace("http", "ws"));
-<<<<<<< HEAD
-
-=======
->>>>>>> 145b5aaf
     api::run_server(opts.rpc_url_http, rpc_url_ws, opts.listen_address, domains).await;
     Ok(())
 }
@@ -109,16 +89,6 @@
     Ok(())
 }
 
-<<<<<<< HEAD
-async fn run_seed(opts: cli::SeedOptions) -> anyhow::Result<()> {
-    db::pool::init_db_connection(&opts.db_url).await?;
-    let config = config_manager::load_config::load_file_config(&opts.config)?;
-    db::config::seed_from_config(&config).await?;
-    Ok(())
-}
-
-=======
->>>>>>> 145b5aaf
 #[tokio::main]
 async fn main() -> anyhow::Result<()> {
     dotenvy::dotenv()?;
@@ -126,10 +96,6 @@
     match Cli::parse().command {
         cli::Command::Run(opts) => run_server(opts).await?,
         cli::Command::Migrate(opts) => run_migrations(opts).await?,
-<<<<<<< HEAD
-        cli::Command::Seed(opts) => run_seed(opts).await?,
-=======
->>>>>>> 145b5aaf
     }
 
     Ok(())
