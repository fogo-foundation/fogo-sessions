use crate::config_manager::config::Domain;
use crate::constraint::transaction::{TransactionToValidate, Unvalidated};
use crate::constraint::{ContextualDomainKeys, TransactionVariation};
use crate::metrics::{obs_actual_transaction_costs, obs_send, obs_validation};
use crate::pooled_http_sender::PooledHttpSender;
use crate::rpc::{
    fetch_transaction_cost_details, send_and_confirm_transaction, send_and_confirm_transaction_ftl,
    ChainIndex, ConfirmationResultInternal, RetryConfig,
};
use arc_swap::ArcSwap;
use axum::extract::{Query, State};
use axum::http::StatusCode;
use axum::response::ErrorResponse;
use axum::Json;
use nonempty::NonEmpty;
use solana_derivation_path::DerivationPath;

use axum::{
    http::{HeaderName, Method},
    Router,
};
use axum_extra::headers::Origin;
use axum_extra::TypedHeader;
use axum_prometheus::metrics_exporter_prometheus::{Matcher, PrometheusBuilder};
use axum_prometheus::PrometheusMetricLayer;
use base64::Engine;
use dashmap::DashMap;
use fogo_sessions_sdk::domain_registry::get_domain_record_address;
use serde_with::{serde_as, DisplayFromStr};
use solana_client::nonblocking::rpc_client::RpcClient;
use solana_client::rpc_config::RpcSendTransactionConfig;
use solana_commitment_config::{CommitmentConfig, CommitmentLevel};
use solana_keypair::Keypair;
use solana_packet::PACKET_DATA_SIZE;
use solana_pubkey::Pubkey;
use solana_pubsub_client::nonblocking::pubsub_client::PubsubClient;
use solana_rpc_client::rpc_client::RpcClientConfig;
use solana_seed_derivable::SeedDerivable;
use solana_signature::Signature;
use solana_signer::Signer;
use solana_transaction::versioned::VersionedTransaction;
use solana_transaction_error::TransactionError;
use std::collections::HashMap;
use std::sync::atomic::{AtomicUsize, Ordering};
use std::sync::Arc;
use tokio::sync::Mutex;
use tower_http::cors::{AllowHeaders, AllowMethods, AllowOrigin, CorsLayer};
use tracing::Instrument;
use utoipa_axum::{router::OpenApiRouter, routes};

pub struct DomainState {
    pub domain_registry_key: Pubkey,
    pub sponsors: NonEmpty<Keypair>,
    pub next_autoassigned_sponsor_index: Arc<AtomicUsize>,
    pub enable_preflight_simulation: bool,
    pub tx_variations: HashMap<String, TransactionVariation>,
}

pub struct PubsubClientWithReconnect {
    pub client: ArcSwap<PubsubClient>,
    pub rpc_url_ws: String,
    /// Mutex to prevent redundant concurrent reconnections
    pub reconnect_lock: Mutex<()>,
}

impl PubsubClientWithReconnect {
    pub fn new(rpc_url_ws: String, client: PubsubClient) -> Self {
        Self {
            client: ArcSwap::from_pointee(client),
            rpc_url_ws,
            reconnect_lock: Mutex::new(()),
        }
    }

    /// Reconnects the PubsubClient after grabbing a lock which prevents concurrent reconnections.
    pub async fn reconnect_pubsub(&self) -> Result<(), (StatusCode, String)> {
        let old_client = self.client.load_full();

        let _lock = self.reconnect_lock.lock().await;

        let current_client = self.client.load_full();

        // checks if the client was changed while waiting for the lock
        // if so, then no need to reconnect
        if Arc::ptr_eq(&old_client, &current_client) {
            match PubsubClient::new(&self.rpc_url_ws).await {
                Ok(new_client) => {
                    let new_arc = Arc::new(new_client);
                    self.client.store(new_arc);
                    tracing::debug!("Reconnected to WebSocket RPC at {}", self.rpc_url_ws);
                    Ok(())
                }
                Err(e) => Err((
                    StatusCode::SERVICE_UNAVAILABLE,
                    format!("WebSocket unavailable: {e}"),
                )),
            }
        } else {
            Ok(())
        }
    }
}

pub struct ServerState {
    pub domains: Arc<ArcSwap<HashMap<String, DomainState>>>,
    pub chain_index: ChainIndex,
    pub rpc_sub: PubsubClientWithReconnect,
    pub ftl_rpc: Option<RpcClient>,
}

#[derive(utoipa::ToSchema, serde::Deserialize)]
pub struct SponsorAndSendPayload {
    pub transaction: String,
}

impl DomainState {
    /// Checks that the transaction meets at least one of the specified variations for this domain.
    /// If so, returns the variation this transaction matched against.
    /// Otherwise, returns an error with a message indicating why the transaction is invalid.
    #[tracing::instrument(skip_all, fields(specified_variation = variation_name.as_deref(), matched_variation))]
    pub async fn validate_transaction(
        &self,
        transaction: &TransactionToValidate<'_, Unvalidated>,
        chain_index: &ChainIndex,
        sponsor: &Pubkey,
        variation_name: Option<String>,
    ) -> Result<&TransactionVariation, (StatusCode, String)> {
        let message_bytes = transaction.message.serialize();
        transaction
            .signatures
            .iter()
            .zip(transaction.message.static_account_keys())
            .skip(1)
            .try_for_each(|(signature, pubkey)| {
                signature
                    .verify(pubkey.as_ref(), &message_bytes)
                    .then_some(())
                    .ok_or_else(|| {
                        (
                            StatusCode::BAD_REQUEST,
                            format!("Missing or invalid signature for account {pubkey}")
                                .to_string(),
                        )
                    })
            })?;

        let validation_futures: Vec<_> = self
            .tx_variations
            .iter()
            .filter_map(|(name, variation)| {
                if let Some(ref expected_name) = variation_name {
                    if name != expected_name {
                        return None;
                    }
                }

                Some(Box::pin(async move {
                    self.validate_transaction_against_variation(
                        transaction,
                        variation,
                        chain_index,
                        sponsor,
                    )
                    .await
                    .map(|_| variation)
                }))
            })
            .collect();

        // If no variations were validated and the variation_name was specified, return an error indicating no such variation.
        // If no variation_name was specified, return an error indicating no variations are configured for this domain.
        if validation_futures.is_empty() {
            return Err((
                StatusCode::BAD_REQUEST,
                if let Some(name) = variation_name {
                    format!("No transaction variation named '{name}' for domain")
                } else {
                    "No transaction variations configured for domain".to_string()
                },
            ));
        } else if variation_name.is_some() {
            // If variation_name was specified, only one future will be present, and we can propagate its specific error.
            let future = validation_futures
                .into_iter()
                .next()
                .expect("validation_futures is not empty, so this must exist");
            let variation = future.await?;
            tracing::Span::current().record("matched_variation", variation.name().to_string());
            Ok(variation)
        } else {
            match futures::future::select_ok(validation_futures).await {
                Ok((variation, _remaining)) => {
                    tracing::Span::current()
                        .record("matched_variation", variation.name().to_string());
                    Ok(variation)
                }
                Err(_) => Err((
                    StatusCode::BAD_REQUEST,
                    "Transaction does not match any allowed variations".to_string(),
                )),
            }
        }
    }

    pub async fn validate_transaction_against_variation(
        &self,
        transaction: &TransactionToValidate<'_, Unvalidated>,
        tx_variation: &TransactionVariation,
        chain_index: &ChainIndex,
        sponsor: &Pubkey,
    ) -> Result<(), (StatusCode, String)> {
        match tx_variation {
            TransactionVariation::V0(variation) => variation.validate_transaction(transaction),
            TransactionVariation::V1(variation) => {
                variation
                    .validate_transaction(
                        transaction,
                        &ContextualDomainKeys {
                            domain_registry: self.domain_registry_key,
                            sponsor: *sponsor,
                        },
                        chain_index,
                    )
                    .await
            }
        }
    }
}

#[derive(serde::Deserialize, utoipa::IntoParams)]
#[serde(deny_unknown_fields)]
#[into_params(parameter_in = Query)]
struct SponsorAndSendQuery {
    #[serde(default, rename = "confirm")]
    #[deprecated]
    /// Whether to confirm the transaction
    _confirm: bool,

    #[serde(default)]
    /// Domain to request the sponsor pubkey for
    domain: Option<String>,

    #[serde(default)]
    /// Variation name to validate against. If not provided, all variations for the domain will be tried.
    variation: Option<String>,
}

fn get_domain_name(
    domain_explicit: Option<String>,
    origin: Option<TypedHeader<Origin>>,
) -> Result<String, (StatusCode, String)> {
    let domain = domain_explicit
        .or_else(|| origin.map(|origin| origin.to_string()))
        .ok_or_else(|| {
            (
                StatusCode::BAD_REQUEST,
                "The http origin header or query parameter domain is required".to_string(),
            )
        })?;

    Ok(domain)
}

fn get_domain_state<'a>(
    domains: &'a HashMap<String, DomainState>,
    domain_query_parameter: &str,
) -> Result<&'a DomainState, (StatusCode, String)> {
    let domain_state = domains
        .get(domain_query_parameter)
        .ok_or_else(|| {
            (
                StatusCode::BAD_REQUEST,
                format!(
                    "The domain {domain_query_parameter} is not registered with the paymaster, please either set the domain property in FogoSessionProvider to match your production domain or reach out to the Fogo team to get a paymaster configuration for your app"
                ),
            )
        })?;

    Ok(domain_state)
}

async fn readiness_handler() -> StatusCode {
    StatusCode::OK
}

#[serde_as]
#[derive(serde::Serialize)]
#[serde(tag = "type")]
pub enum ConfirmationResult {
    /// Transaction was confirmed and succeeded on chain
    #[serde(rename = "success")]
    Success {
        #[serde_as(as = "DisplayFromStr")]
        signature: Signature,
    },

    /// TODO: Disambiguate between confirmed and failed on chain vs failed preflight
    #[serde(rename = "failed")]
    Failed {
        #[serde_as(as = "DisplayFromStr")]
        signature: Signature,
        error: TransactionError,
    },
}

#[utoipa::path(
    post,
    path = "/sponsor_and_send",
    request_body = SponsorAndSendPayload,
    params(SponsorAndSendQuery)
)]
#[tracing::instrument(
    skip_all,
    name = "sponsor_and_send",
    fields(domain, specified_variation = variation.as_deref(), matched_variation, tx_hash)
)]
async fn sponsor_and_send_handler(
    State(state): State<Arc<ServerState>>,
    origin: Option<TypedHeader<Origin>>,
    Query(SponsorAndSendQuery {
        domain, variation, ..
    }): Query<SponsorAndSendQuery>,
    Json(payload): Json<SponsorAndSendPayload>,
) -> Result<Json<ConfirmationResult>, ErrorResponse> {
    let domain = get_domain_name(domain, origin)?;
    tracing::Span::current().record("domain", domain.as_str());
    let domains_guard = state.domains.load();
    let domain_state = get_domain_state(&domains_guard, &domain)?;

    let transaction_bytes = base64::engine::general_purpose::STANDARD
        .decode(&payload.transaction)
        .map_err(|_| (StatusCode::BAD_REQUEST, "Failed to deserialize transaction"))?;

    if transaction_bytes.len() > PACKET_DATA_SIZE {
        return Err((
            StatusCode::BAD_REQUEST,
            format!(
                "Transaction is too large: {} > {PACKET_DATA_SIZE}",
                transaction_bytes.len()
            ),
        ))?;
    }

    let (mut transaction, _): (VersionedTransaction, _) =
        bincode::serde::decode_from_slice(&transaction_bytes, bincode::config::standard())
            .map_err(|_| (StatusCode::BAD_REQUEST, "Failed to deserialize transaction"))?;

    let transaction_sponsor: &Keypair = domain_state
        .sponsors
        .iter()
        .find(|sponsor| sponsor.pubkey() == transaction.message.static_account_keys()[0])
        .ok_or_else(|| -> (StatusCode, String) {
            let status_code = StatusCode::BAD_REQUEST;
            obs_validation(domain.clone(), None, status_code.to_string());
            (
                status_code,
                format!(
                    "Transaction fee payer must be one of the sponsors: expected one of {}, got {}",
                    domain_state
                        .sponsors
                        .iter()
                        .map(|sponsor| sponsor.pubkey().to_string())
                        .collect::<Vec<_>>()
                        .join(","),
                    transaction.message.static_account_keys()[0],
                ),
            )
        })?;

    let transaction_to_validate = TransactionToValidate::new(&transaction)?;
    let matched_variation_name = match domain_state
<<<<<<< HEAD
        .validate_transaction(&transaction_to_validate, &state.chain_index)
=======
        .validate_transaction(
            &transaction,
            &state.chain_index,
            &transaction_sponsor.pubkey(),
            variation,
        )
>>>>>>> a7801409
        .await
    {
        Ok(variation) => {
            tracing::Span::current().record("matched_variation", variation.name());
            obs_validation(
                domain.clone(),
                Some(variation.name().to_owned()),
                "success".to_string(),
            );
            variation.name()
        }
        Err(e) => {
            obs_validation(domain.clone(), None, e.0.to_string());
            return Err(e.into());
        }
    }
    .to_owned();
    let gas_spent = transaction_to_validate.gas_spent;

    transaction.signatures[0] = transaction_sponsor.sign_message(&transaction.message.serialize());
    tracing::Span::current().record("tx_hash", transaction.signatures[0].to_string());

    let rpc_config = RpcSendTransactionConfig {
        skip_preflight: !domain_state.enable_preflight_simulation,
        preflight_commitment: Some(CommitmentLevel::Processed),
        ..RpcSendTransactionConfig::default()
    };

    let confirmation_result = if let Some(ref ftl_rpc) = state.ftl_rpc {
        // Use FTL service for sending and confirmation
        send_and_confirm_transaction_ftl(ftl_rpc, &transaction, rpc_config).await?
    } else {
        // Use standard RPC method
        send_and_confirm_transaction(
            &state.chain_index.rpc,
            &state.rpc_sub,
            &transaction,
            rpc_config,
        )
        .await?
    };

    let confirmation_status = confirmation_result.status_string();

    obs_send(
        domain.clone(),
        matched_variation_name.clone(),
        confirmation_status.clone(),
    );

    // Spawn async task to fetch actual transaction costs from RPC
    // This happens in the background to avoid blocking the response to the client
    // Only fetch if the transaction actually succeeded on chain
    let signature = match &confirmation_result {
        ConfirmationResultInternal::Success { signature } => Some(*signature),
        ConfirmationResultInternal::Failed { signature, .. } => Some(*signature),
        _ => None,
    };

    if let Some(signature_to_fetch) = signature {
        // We capture the current span to propagate to the spawned task.
        // This ensures that any logs/traces from the spawned task are associated with the original request.
        let span = tracing::Span::current();

        tokio::spawn(
            async move {
                match fetch_transaction_cost_details(
                    &state.chain_index.rpc,
                    &signature_to_fetch,
                    gas_spent,
                    RetryConfig {
                        max_tries: 3,
                        sleep_ms: 2000,
                    },
                )
                .await
                {
                    Ok(cost_details) => {
                        obs_actual_transaction_costs(
                            domain,
                            matched_variation_name,
                            confirmation_status,
                            cost_details,
                        );
                    }
                    Err(e) => {
                        tracing::warn!(
                            "Failed to fetch transaction cost details for {signature_to_fetch}: {e}",
                        );
                    }
                }
            }
            .instrument(span),
        );
    }

    Ok(Json(confirmation_result.into()))
}

#[derive(serde::Deserialize, utoipa::IntoParams)]
#[serde(deny_unknown_fields)]
#[into_params(parameter_in = Query)]
struct SponsorPubkeyQuery {
    #[serde(default)]
    /// Domain to request the sponsor pubkey for
    domain: Option<String>,
    #[serde(default)]
    #[param(value_type = String)]
    /// Index of the sponsor to select. Can be a number or the string "autoassign" which may give you a different sponsor every time
    index: Option<IndexSelector>,
}

#[derive(serde::Deserialize)]
#[serde(try_from = "String")]
enum IndexSelector {
    Autoassign,
    Index(u8),
}

impl TryFrom<String> for IndexSelector {
    type Error = String;
    fn try_from(value: String) -> Result<Self, Self::Error> {
        if value == "autoassign" {
            Ok(IndexSelector::Autoassign)
        } else {
            let i: u8 = value.parse().map_err(|_| {
                format!(
                    "Invalid index value: {value}. Use a number between 0 and 255 or 'autoassign'"
                )
            })?;
            Ok(IndexSelector::Index(i))
        }
    }
}

#[utoipa::path(get, path = "/sponsor_pubkey", params(SponsorPubkeyQuery))]
async fn sponsor_pubkey_handler(
    State(state): State<Arc<ServerState>>,
    origin: Option<TypedHeader<Origin>>,
    Query(SponsorPubkeyQuery { domain, index }): Query<SponsorPubkeyQuery>,
) -> Result<String, ErrorResponse> {
    let domain = get_domain_name(domain, origin)?;
    let domains_guard = state.domains.load();
    let domain_state = get_domain_state(&domains_guard, &domain)?;
    let DomainState {
        domain_registry_key: _,
        sponsors,
        enable_preflight_simulation: _,
        tx_variations: _,
        next_autoassigned_sponsor_index,
    } = domain_state;

    let sponsor_index = if let Some(selector) = index {
        match selector {
            IndexSelector::Autoassign => {
                next_autoassigned_sponsor_index.fetch_add(1, Ordering::Relaxed) % sponsors.len()
            }
            IndexSelector::Index(i) => {
                let index = usize::from(i);
                if index >= sponsors.len() {
                    return Err((
                        StatusCode::BAD_REQUEST,
                        format!(
                            "Sponsor index {index} is out of bounds for domain {domain} with {} sponsors",
                            sponsors.len()
                        ),
                    )
                        .into());
                }
                index
            }
        }
    } else {
        0usize
    };
    Ok(sponsors[sponsor_index].pubkey().to_string())
}

pub fn get_domain_state_map(domains: Vec<Domain>, mnemonic: &str) -> HashMap<String, DomainState> {
    domains
        .into_iter()
        .map(
            |Domain {
                 domain,
                 enable_preflight_simulation,
                 tx_variations,
                 number_of_signers,
                 ..
             }| {
                let domain_registry_key = get_domain_record_address(&domain);
                let sponsors = NonEmpty::collect((0u8..number_of_signers.into()).map(|i| {
                    Keypair::from_seed_and_derivation_path(
                        &solana_seed_phrase::generate_seed_from_seed_phrase_and_passphrase(
                            mnemonic, &domain,
                        ),
                        Some(DerivationPath::new_bip44(Some(i.into()), Some(0))),
                    )
                    .expect("Failed to derive keypair from mnemonic_file")
                }))
                .expect("number_of_signers in NonZero so this should never be empty");

                (
                    domain,
                    DomainState {
                        domain_registry_key,
                        sponsors,
                        enable_preflight_simulation,
                        tx_variations,
                        next_autoassigned_sponsor_index: Arc::new(AtomicUsize::new(0)),
                    },
                )
            },
        )
        .collect::<HashMap<_, _>>()
}

/// How many RPC clients to create for both FTL and the regular RPC client for read operations
const RPC_POOL_SIZE: usize = 6;

pub async fn run_server(
    rpc_url_http: String,
    rpc_url_ws: String,
    ftl_url: Option<String>,
    listen_address: String,
    domains_states: Arc<ArcSwap<HashMap<String, DomainState>>>,
) {
    let rpc_http_sender = PooledHttpSender::new(rpc_url_http, RPC_POOL_SIZE);

    let rpc = RpcClient::new_sender(
        rpc_http_sender,
        RpcClientConfig::with_commitment(CommitmentConfig::processed()),
    );

    let rpc_sub_client = PubsubClient::new(&rpc_url_ws)
        .await
        .expect("Failed to create pubsub client");
    let rpc_sub = PubsubClientWithReconnect::new(rpc_url_ws, rpc_sub_client);

    // Create FTL RPC client with HTTP/2 prior knowledge if FTL URL is provided
    let ftl_rpc = ftl_url.map(|url| {
        let http_sender = PooledHttpSender::new(url, RPC_POOL_SIZE);

        RpcClient::new_sender(
            http_sender,
            RpcClientConfig::with_commitment(CommitmentConfig::processed()),
        )
    });

    let (router, _) = OpenApiRouter::new()
        .routes(routes!(sponsor_and_send_handler, sponsor_pubkey_handler))
        .split_for_parts();

    let handle = PrometheusBuilder::new()
        .set_buckets_for_metric(
            Matcher::Full(crate::metrics::GAS_SPEND_HISTOGRAM.to_string()),
            crate::metrics::TRANSACTION_COST_BUCKETS,
        )
        .unwrap()
        .set_buckets_for_metric(
            Matcher::Full(crate::metrics::TRANSFER_SPEND_HISTOGRAM.to_string()),
            crate::metrics::TRANSACTION_COST_BUCKETS,
        )
        .unwrap()
        .set_buckets_for_metric(
            Matcher::Full(crate::metrics::TOTAL_SPEND_HISTOGRAM.to_string()),
            crate::metrics::TRANSACTION_COST_BUCKETS,
        )
        .unwrap()
        .install_recorder()
        .expect("install metrics recorder");

    let prometheus_layer = PrometheusMetricLayer::new();

    let app = Router::new()
        .route("/ready", axum::routing::get(readiness_handler))
        .route(
            "/metrics",
            axum::routing::get(move || async move { handle.render() }),
        )
        .nest("/api", router)
        .layer(
            CorsLayer::new()
                .allow_origin(AllowOrigin::any())
                .allow_methods(AllowMethods::list([Method::POST, Method::GET]))
                .allow_headers(AllowHeaders::list(vec![HeaderName::from_static(
                    "content-type",
                )])),
        )
        .layer(prometheus_layer)
        .with_state(Arc::new(ServerState {
            domains: domains_states,
            chain_index: ChainIndex {
                rpc,
                lookup_table_cache: DashMap::new(),
            },
            rpc_sub,
            ftl_rpc,
        }));
    let listener = tokio::net::TcpListener::bind(listen_address).await.unwrap();
    tracing::info!("Starting paymaster service...");
    axum::serve(listener, app).await.unwrap();
}<|MERGE_RESOLUTION|>--- conflicted
+++ resolved
@@ -369,16 +369,12 @@
 
     let transaction_to_validate = TransactionToValidate::new(&transaction)?;
     let matched_variation_name = match domain_state
-<<<<<<< HEAD
-        .validate_transaction(&transaction_to_validate, &state.chain_index)
-=======
         .validate_transaction(
-            &transaction,
+            &transaction_to_validate,
             &state.chain_index,
             &transaction_sponsor.pubkey(),
             variation,
         )
->>>>>>> a7801409
         .await
     {
         Ok(variation) => {
