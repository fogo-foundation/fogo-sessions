use crate::config::{Config, Domain};
use crate::constraint::{
    compare_primitive_data_types, AccountConstraint, DataConstraint, InstructionConstraint,
    PrimitiveDataType, PrimitiveDataValue, TransactionVariation,
};
use crate::rpc::{send_and_confirm_transaction, ConfirmationResult};
use axum::extract::{Query, State};
use axum::http::StatusCode;
use axum::response::{ErrorResponse, IntoResponse, Response};
use axum::Json;
use axum::{
    http::{HeaderName, Method},
    Router,
};
use axum_extra::headers::Origin;
use axum_extra::TypedHeader;
use base64::Engine;
use dashmap::DashMap;
use solana_address_lookup_table_interface::state::AddressLookupTable;
use solana_client::rpc_client::RpcClient;
use solana_client::rpc_config::{
    RpcSendTransactionConfig, RpcSimulateTransactionAccountsConfig, RpcSimulateTransactionConfig,
};
use solana_commitment_config::{CommitmentConfig, CommitmentLevel};
use solana_compute_budget_interface::ComputeBudgetInstruction;
use solana_derivation_path::DerivationPath;
use solana_keypair::Keypair;
use solana_message::compiled_instruction::CompiledInstruction;
use solana_message::VersionedMessage;
use solana_packet::PACKET_DATA_SIZE;
use solana_pubkey::Pubkey;
use solana_seed_derivable::SeedDerivable;
use solana_signature::Signature;
use solana_signer::Signer;
use solana_transaction::versioned::VersionedTransaction;
use std::collections::HashMap;
use std::sync::Arc;
use tower_http::cors::{AllowHeaders, AllowMethods, AllowOrigin, CorsLayer};
use utoipa_axum::{router::OpenApiRouter, routes};

pub struct DomainState {
    pub domain_registry_key: Pubkey,
    pub keypair: Keypair,
    pub enable_preflight_simulation: bool,
    pub tx_variations: Vec<TransactionVariation>,
}
pub struct ServerState {
    pub rpc: RpcClient,
    pub max_sponsor_spending: u64,
    pub domains: HashMap<String, DomainState>,
    pub lookup_table_cache: DashMap<Pubkey, Vec<Pubkey>>,
}

impl ServerState {
    /// Finds the lookup table and the index within that table that correspond to the given relative account position within the list of lookup invoked accounts.
    pub fn find_and_query_lookup_table(
        &self,
        lookup_accounts: Vec<(Pubkey, u8)>,
        account_position_lookups: usize,
    ) -> Result<Pubkey, (StatusCode, String)> {
        let (table_to_query, index_to_query) =
            lookup_accounts.get(account_position_lookups).ok_or_else(|| {
                (
                    StatusCode::BAD_REQUEST,
                    format!("Account position {account_position_lookups} out of bounds for lookup table invoked accounts"),
                )
            })?;
        self.query_lookup_table_with_retry(table_to_query, usize::from(*index_to_query))
    }

    /// Queries the lookup table for the pubkey at the given index.
    /// If the table is not cached or the index is out of bounds, it fetches and updates the table from the RPC before requerying.
    pub fn query_lookup_table_with_retry(
        &self,
        table: &Pubkey,
        index: usize,
    ) -> Result<Pubkey, (StatusCode, String)> {
        self.query_lookup_table(table, index).or_else(|_| {
            let addresses = self.update_lookup_table(table)?;
            // get the key from the returned addresses instead of re-querying and re-locking the map
            addresses.get(index).copied().ok_or_else(|| {
                (
                    StatusCode::BAD_REQUEST,
                    format!("Lookup table {table} does not contain index {index}"),
                )
            })
        })
    }

    /// Queries the lookup table for the pubkey at the given index.
    /// Returns an error if the table is not cached or the index is out of bounds.
    pub fn query_lookup_table(
        &self,
        table: &Pubkey,
        index: usize,
    ) -> Result<Pubkey, (StatusCode, String)> {
        self.lookup_table_cache
            .get(table)
            .and_then(|entry| entry.get(index).copied())
            .ok_or_else(|| {
                (
                    StatusCode::BAD_REQUEST,
                    format!("Lookup table {table} does not contain index {index}"),
                )
            })
    }

    // Updates the lookup table entry in the dashmap based on pulling from RPC. Returns the updated table data.
    pub fn update_lookup_table(&self, table: &Pubkey) -> Result<Vec<Pubkey>, (StatusCode, String)> {
        let table_data = self.rpc.get_account(table).map_err(|err| {
            (
                StatusCode::INTERNAL_SERVER_ERROR,
                format!("Failed to fetch lookup table account {table} from RPC: {err}"),
            )
        })?;
        let table_data_deserialized =
            AddressLookupTable::deserialize(&table_data.data).map_err(|e| {
                (
                    StatusCode::INTERNAL_SERVER_ERROR,
                    format!("Failed to deserialize lookup table account {table}: {e}"),
                )
            })?;

        self.lookup_table_cache
            .insert(*table, table_data_deserialized.addresses.to_vec());

        Ok(table_data_deserialized.addresses.to_vec())
    }
}

#[derive(utoipa::ToSchema, serde::Deserialize)]
pub struct SponsorAndSendPayload {
    pub transaction: String,
}

pub struct ContextualDomainKeys {
    pub sponsor: Pubkey,
    pub domain_registry: Pubkey,
}

pub async fn validate_transaction(
    transaction: &VersionedTransaction,
    tx_variations: &[TransactionVariation],
<<<<<<< HEAD
    contextual_domain_keys: &ContextualDomainKeys,
    rpc: &RpcClient,
    max_sponsor_spending: u64,
=======
    sponsor: &Pubkey,
    state: &ServerState,
>>>>>>> d4c8216a
) -> Result<(), (StatusCode, String)> {
    if transaction.message.static_account_keys()[0] != contextual_domain_keys.sponsor {
        return Err((
            StatusCode::BAD_REQUEST,
            format!(
                "Transaction fee payer must be the sponsor: expected {}, got {}",
                contextual_domain_keys.sponsor,
                transaction.message.static_account_keys()[0],
            ),
        ));
    }

    let message_bytes = transaction.message.serialize();
    transaction
        .signatures
        .iter()
        .zip(transaction.message.static_account_keys())
        .skip(1)
        .try_for_each(|(signature, pubkey)| {
            signature
                .verify(pubkey.as_ref(), &message_bytes)
                .then_some(())
                .ok_or_else(|| {
                    (
                        StatusCode::BAD_REQUEST,
                        format!("Missing or invalid signature for account {pubkey}").to_string(),
                    )
                })
        })?;

    let contextual_domain_keys = ContextualDomainKeys {
        sponsor: contextual_domain_keys.sponsor,
        domain_registry: contextual_domain_keys.domain_registry,
    };
    let matches_variation = tx_variations.iter().any(|variation| {
<<<<<<< HEAD
        validate_transaction_against_variation(transaction, variation, &contextual_domain_keys)
            .is_ok()
=======
        validate_transaction_against_variation(transaction, variation, sponsor, state).is_ok()
>>>>>>> d4c8216a
    });
    if !matches_variation {
        return Err((
            StatusCode::BAD_REQUEST,
            "Transaction does not match any allowed variations".to_string(),
        ));
    }

    // Simulate the transaction to check sponsor SOL spending
    let simulation_result = state
        .rpc
        .simulate_transaction_with_config(
            transaction,
            RpcSimulateTransactionConfig {
                sig_verify: false,
                replace_recent_blockhash: true,
                commitment: Some(CommitmentConfig {
                    commitment: CommitmentLevel::Processed,
                }),
                accounts: Some(RpcSimulateTransactionAccountsConfig {
                    encoding: None,
                    addresses: vec![contextual_domain_keys.sponsor.to_string()],
                }),
                ..RpcSimulateTransactionConfig::default()
            },
        )
        .map_err(|err| {
            (
                StatusCode::INTERNAL_SERVER_ERROR,
                format!("Failed to simulate transaction: {err}"),
            )
        })?;

    if let Some(_err) = simulation_result.value.err {
        // The paymaster succeeds when the transaction simulation successfully determines that the
        // transaction returns an error. This is a stopgap measure to unblock 3rd parties while we figure
        // out the underlying problems with transaction simulation.
        return Ok(());
    }

    // Check if the sponsor account balance change exceeds the maximum permissible value
    if let Some(accounts) = simulation_result.value.accounts {
        if let Some(Some(account)) = accounts.first() {
            let current_balance = account.lamports;
            // We need to get the pre-transaction balance to calculate the change
<<<<<<< HEAD
            let pre_balance = rpc
                .get_balance(&contextual_domain_keys.sponsor)
                .map_err(|err| {
                    (
                        StatusCode::INTERNAL_SERVER_ERROR,
                        format!("Failed to get sponsor balance: {err}"),
                    )
                })?;
=======
            let pre_balance = state.rpc.get_balance(sponsor).map_err(|err| {
                (
                    StatusCode::INTERNAL_SERVER_ERROR,
                    format!("Failed to get sponsor balance: {err}"),
                )
            })?;
>>>>>>> d4c8216a

            let balance_change = pre_balance.saturating_sub(current_balance);

            if balance_change > state.max_sponsor_spending {
                return Err((
                    StatusCode::BAD_REQUEST,
                    format!(
                        "Sponsor spending exceeds limit: {balance_change} lamports (max: {})",
                        state.max_sponsor_spending
                    ),
                ));
            }
        }
    }

    Ok(())
}

pub fn validate_transaction_against_variation(
    transaction: &VersionedTransaction,
    tx_variation: &TransactionVariation,
<<<<<<< HEAD
    contextual_domain_keys: &ContextualDomainKeys,
=======
    sponsor: &Pubkey,
    state: &ServerState,
>>>>>>> d4c8216a
) -> Result<(), (StatusCode, String)> {
    match tx_variation {
        TransactionVariation::V0(variation) => {
            validate_transaction_against_variation_v0(transaction, variation)
        }
<<<<<<< HEAD
        TransactionVariation::V1(variation) => validate_transaction_against_variation_v1(
            transaction,
            variation,
            contextual_domain_keys,
        ),
=======
        TransactionVariation::V1(variation) => {
            validate_transaction_against_variation_v1(transaction, variation, sponsor, state)
        }
>>>>>>> d4c8216a
    }
}

pub fn validate_transaction_against_variation_v0(
    transaction: &VersionedTransaction,
    variation: &crate::constraint::VariationProgramWhitelist,
) -> Result<(), (StatusCode, String)> {
    for instruction in transaction.message.instructions() {
        let program_id = instruction.program_id(transaction.message.static_account_keys());
        if !variation.whitelisted_programs.contains(program_id) {
            return Err((
                StatusCode::BAD_REQUEST,
                format!(
                    "Transaction contains unauthorized program ID {program_id} for variation {}",
                    variation.name
                ),
            ));
        }
    }
    Ok(())
}

// TODO: incorporate rate limit checks
pub fn validate_transaction_against_variation_v1(
    transaction: &VersionedTransaction,
    variation: &crate::constraint::VariationOrderedInstructionConstraints,
<<<<<<< HEAD
    contextual_domain_keys: &ContextualDomainKeys,
=======
    sponsor: &Pubkey,
    state: &ServerState,
>>>>>>> d4c8216a
) -> Result<(), (StatusCode, String)> {
    let mut instruction_index = 0;
    check_gas_spend(transaction, variation.max_gas_spend)?;

    for constraint in variation.instructions.iter() {
        let result = validate_instruction_against_instruction_constraint(
<<<<<<< HEAD
            instr,
            instr_index,
            transaction.message.static_account_keys(),
            &transaction.signatures,
            contextual_domain_keys,
            constr,
=======
            transaction,
            instruction_index,
            sponsor,
            constraint,
>>>>>>> d4c8216a
            &variation.name,
            state,
        );

        if result.is_err() {
            if constraint.required {
                return result;
            }
        } else {
            instruction_index += 1;
        }
    }

    if instruction_index != transaction.message.instructions().len() {
        return Err((
            StatusCode::BAD_REQUEST,
            format!(
                "Instruction {instruction_index} does not match any expected instruction for variation {}",
                variation.name
            ),
        ));
    }

    Ok(())
}

pub const LAMPORTS_PER_SIGNATURE: u64 = 5000;
pub const DEFAULT_COMPUTE_UNIT_LIMIT: u64 = 200_000;

pub fn check_gas_spend(
    transaction: &VersionedTransaction,
    max_gas_spend: u64,
) -> Result<(), (StatusCode, String)> {
    let n_signatures = transaction.signatures.len() as u64;
    let priority_fee = get_priority_fee(transaction)?;
    let gas_spent = n_signatures * LAMPORTS_PER_SIGNATURE + priority_fee;
    if gas_spent > max_gas_spend {
        return Err((
            StatusCode::BAD_REQUEST,
            format!("Transaction gas spend {gas_spent} exceeds maximum allowed {max_gas_spend}",),
        ));
    }
    Ok(())
}

/// Computes the priority fee from the transaction's compute budget instructions.
/// Extracts the compute unit price and limit from the instructions. Uses default values if not set.
/// If multiple compute budget instructions are present, the transaction will fail.
pub fn get_priority_fee(transaction: &VersionedTransaction) -> Result<u64, (StatusCode, String)> {
    let mut cu_limit = None;
    let mut micro_lamports_per_cu = None;

    let msg = &transaction.message;
    let instructions: Vec<&CompiledInstruction> = match msg {
        VersionedMessage::Legacy(m) => m.instructions.iter().collect(),
        VersionedMessage::V0(m) => m.instructions.iter().collect(),
    };

    // should not support multiple compute budget instructions: https://github.com/solana-labs/solana/blob/ca115594ff61086d67b4fec8977f5762e526a457/program-runtime/src/compute_budget.rs#L162
    for ix in instructions {
        if let Ok(cu_ix) = bincode::deserialize::<ComputeBudgetInstruction>(&ix.data) {
            match cu_ix {
                ComputeBudgetInstruction::SetComputeUnitLimit(units) => {
                    if cu_limit.is_some() {
                        return Err((
                            StatusCode::BAD_REQUEST,
                            "Multiple SetComputeUnitLimit instructions found".to_string(),
                        ));
                    }
                    cu_limit = Some(u64::from(units));
                }
                ComputeBudgetInstruction::SetComputeUnitPrice(micro_lamports) => {
                    if micro_lamports_per_cu.is_some() {
                        return Err((
                            StatusCode::BAD_REQUEST,
                            "Multiple SetComputeUnitPrice instructions found".to_string(),
                        ));
                    }
                    micro_lamports_per_cu = Some(micro_lamports);
                }
                _ => {}
            }
        }
    }

    let priority_fee = cu_limit
        .unwrap_or(DEFAULT_COMPUTE_UNIT_LIMIT)
        .saturating_mul(micro_lamports_per_cu.unwrap_or(0))
        / 1_000_000;
    Ok(priority_fee)
}

pub fn validate_instruction_against_instruction_constraint(
    transaction: &VersionedTransaction,
    instruction_index: usize,
<<<<<<< HEAD
    accounts: &[Pubkey],
    signatures: &[Signature],
    contextual_domain_keys: &ContextualDomainKeys,
=======
    sponsor: &Pubkey,
>>>>>>> d4c8216a
    constraint: &InstructionConstraint,
    variation_name: &str,
    state: &ServerState,
) -> Result<(), (StatusCode, String)> {
    let instruction = &transaction.message.instructions().get(instruction_index).ok_or_else(|| {
        (
            StatusCode::BAD_REQUEST,
            format!(
                "Transaction is missing instruction {instruction_index} for variation {variation_name}",
            ),
        )
    })?;
    let static_accounts = transaction.message.static_account_keys();
    let signatures = &transaction.signatures;

    let program_id = instruction.program_id(static_accounts);
    if *program_id != constraint.program {
        return Err((
            StatusCode::BAD_REQUEST,
            format!(
                "Transaction instruction {instruction_index} program ID {program_id} does not match expected ID {} for variation {variation_name}",
                constraint.program,
            ),
        ));
    }

    for (i, account_constraint) in constraint.accounts.iter().enumerate() {
        let account_index = usize::from(*instruction
            .accounts
            .get(usize::from(account_constraint.index))
            .ok_or_else(|| {
                (
                    StatusCode::BAD_REQUEST,
                    format!(
                        "Transaction instruction {instruction_index} missing account at index {i} for variation {variation_name}",
                    ),
                )
            })?);
        let account = if let Some(acc) = static_accounts.get(account_index) {
            acc
        } else if let Some(lookup_tables) = transaction.message.address_table_lookups() {
            let lookup_accounts: Vec<(Pubkey, u8)> = lookup_tables
                .iter()
                .flat_map(|x| {
                    x.writable_indexes
                        .clone()
                        .into_iter()
                        .map(|y| (x.account_key, y))
                })
                .chain(lookup_tables.iter().flat_map(|x| {
                    x.readonly_indexes
                        .clone()
                        .into_iter()
                        .map(|y| (x.account_key, y))
                }))
                .collect();
            let account_position_lookups = account_index - static_accounts.len();
            &state.find_and_query_lookup_table(lookup_accounts, account_position_lookups)?
        } else {
            return Err((
                StatusCode::BAD_REQUEST,
                format!(
                    "Transaction instruction {instruction_index} account index {account_index} out of bounds for variation {variation_name}",
                ),
            ));
        };

        let signers = static_accounts
            .iter()
            .take(signatures.len())
            .cloned()
            .collect::<Vec<_>>();
        check_account_constraint(
            account,
            account_constraint,
            signers,
            contextual_domain_keys,
            instruction_index,
        )?;
    }

    for data_constraint in &constraint.data {
        check_data_constraint(&instruction.data, data_constraint, instruction_index)?;
    }

    Ok(())
}

pub fn check_account_constraint(
    account: &Pubkey,
    constraint: &AccountConstraint,
    signers: Vec<Pubkey>,
    contextual_domain_keys: &ContextualDomainKeys,
    instruction_index: usize,
) -> Result<(), (StatusCode, String)> {
    constraint.exclude.iter().try_for_each(|excluded| {
        excluded.matches_account(
            account,
            &signers,
            contextual_domain_keys,
            false,
            instruction_index,
        )
    })?;

    constraint.include.iter().try_for_each(|included| {
        included.matches_account(
            account,
            &signers,
            contextual_domain_keys,
            true,
            instruction_index,
        )
    })?;

    Ok(())
}

pub fn check_data_constraint(
    data: &[u8],
    constraint: &DataConstraint,
    instruction_index: usize,
) -> Result<(), (StatusCode, String)> {
    let length = constraint.data_type.byte_length();
    let end_byte = length + usize::from(constraint.start_byte);
    if end_byte > data.len() {
        return Err((
            StatusCode::BAD_REQUEST,
            format!(
                "Instruction {instruction_index}: Data constraint byte range {}-{} is out of bounds for data length {}",
                constraint.start_byte,
                end_byte - 1,
                data.len()
            ),
        ));
    }

    let data_to_analyze = &data[usize::from(constraint.start_byte)..end_byte];
    let data_to_analyze_deserialized = match constraint.data_type {
        PrimitiveDataType::Bool => PrimitiveDataValue::Bool(data_to_analyze[0] != 0),
        PrimitiveDataType::U8 => PrimitiveDataValue::U8(data_to_analyze[0]),
        PrimitiveDataType::U16 => {
            let data_u16 = u16::from_le_bytes(data_to_analyze.try_into().map_err(|_| {
                (
                    StatusCode::BAD_REQUEST,
                    format!(
                        "Instruction {instruction_index}: Data constraint expects 2 bytes for U16, found {} bytes",
                        data_to_analyze.len()
                    ),
                )
            })?);
            PrimitiveDataValue::U16(data_u16)
        }

        PrimitiveDataType::U32 => {
            let data_u32 = u32::from_le_bytes(data_to_analyze.try_into().map_err(|_| {
                (
                    StatusCode::BAD_REQUEST,
                    format!(
                        "Instruction {instruction_index}: Data constraint expects 4 bytes for U32, found {} bytes",
                        data_to_analyze.len()
                    ),
                )
            })?);
            PrimitiveDataValue::U32(data_u32)
        }

        PrimitiveDataType::U64 => {
            let data_u64 = u64::from_le_bytes(data_to_analyze.try_into().map_err(|_| {
                (
                    StatusCode::BAD_REQUEST,
                    format!(
                        "Instruction {instruction_index}: Data constraint expects 8 bytes for U64, found {} bytes",
                        data_to_analyze.len()
                    ),
                )
            })?);
            PrimitiveDataValue::U64(data_u64)
        }

        PrimitiveDataType::Pubkey => {
            let data_pubkey = Pubkey::new_from_array(data_to_analyze.try_into().map_err(|_| {
                (
                    StatusCode::BAD_REQUEST,
                    format!(
                        "Instruction {instruction_index}: Data constraint expects 32 bytes for Pubkey, found {} bytes",
                        data_to_analyze.len()
                    ),
                )
            })?);
            PrimitiveDataValue::Pubkey(data_pubkey)
        }
    };

    compare_primitive_data_types(data_to_analyze_deserialized, &constraint.constraint).map_err(
        |err| {
            (
                StatusCode::BAD_REQUEST,
                format!("Instruction {instruction_index}: Data constraint not satisfied: {err}"),
            )
        },
    )?;

    Ok(())
}

#[derive(serde::Deserialize, utoipa::IntoParams)]
#[serde(deny_unknown_fields)]
#[into_params(parameter_in = Query)]
struct SponsorAndSendQuery {
    #[serde(default)]
    /// Whether to confirm the transaction
    confirm: bool,
    #[serde(default)]
    /// Domain to request the sponsor pubkey for
    domain: Option<String>,
}

#[derive(Debug, Clone, serde::Serialize)]
#[serde(untagged)]
pub enum SponsorAndSendResponse {
    Send(Signature),
    Confirm(ConfirmationResult),
}

impl IntoResponse for SponsorAndSendResponse {
    fn into_response(self) -> Response {
        match self {
            SponsorAndSendResponse::Send(signature) => signature.to_string().into_response(),
            SponsorAndSendResponse::Confirm(result) => Json(result).into_response(),
        }
    }
}

fn get_domain_state(
    state: &ServerState,
    domain_query_parameter: Option<String>,
    origin: Option<TypedHeader<Origin>>,
) -> Result<&DomainState, (StatusCode, String)> {
    let domain = domain_query_parameter
        .or_else(|| origin.map(|origin| origin.to_string()))
        .ok_or_else(|| {
            (
                StatusCode::BAD_REQUEST,
                "The http origin header or query parameter domain is required".to_string(),
            )
        })?;

    let domain_state = state
        .domains
        .get(&domain)
        .ok_or_else(|| {
            (
                StatusCode::BAD_REQUEST,
                format!(
                    "The domain {domain} is not registered with the paymaster, please either set the domain property in FogoSessionProvider to match your production domain or reach out to the Fogo team to get a paymaster configuration for your app"
                ),
            )
        })?;

    Ok(domain_state)
}

#[utoipa::path(
    post,
    path = "/sponsor_and_send",
    request_body = SponsorAndSendPayload,
    params(SponsorAndSendQuery)
)]
async fn sponsor_and_send_handler(
    State(state): State<Arc<ServerState>>,
    origin: Option<TypedHeader<Origin>>,
    Query(SponsorAndSendQuery { confirm, domain }): Query<SponsorAndSendQuery>,
    Json(payload): Json<SponsorAndSendPayload>,
) -> Result<SponsorAndSendResponse, ErrorResponse> {
    let DomainState {
        domain_registry_key,
        keypair,
        enable_preflight_simulation,
        tx_variations,
    } = get_domain_state(&state, domain, origin)?;

    let transaction_bytes = base64::engine::general_purpose::STANDARD
        .decode(&payload.transaction)
        .map_err(|_| (StatusCode::BAD_REQUEST, "Failed to deserialize transaction"))?;

    if transaction_bytes.len() > PACKET_DATA_SIZE {
        return Err((
            StatusCode::BAD_REQUEST,
            format!(
                "Transaction is too large: {} > {}",
                transaction_bytes.len(),
                PACKET_DATA_SIZE
            ),
        ))?;
    }

    let mut transaction: VersionedTransaction = bincode::deserialize(&transaction_bytes)
        .map_err(|_| (StatusCode::BAD_REQUEST, "Failed to deserialize transaction"))?;

<<<<<<< HEAD
    let contextual_domain_keys = ContextualDomainKeys {
        sponsor: keypair.pubkey(),
        domain_registry: *domain_registry_key,
    };

    // TODO: this should probably be an associated function
    validate_transaction(
        &transaction,
        tx_variations,
        &contextual_domain_keys,
        &state.rpc,
        state.max_sponsor_spending,
    )
    .await?;
=======
    validate_transaction(&transaction, tx_variations, &keypair.pubkey(), &state).await?;
>>>>>>> d4c8216a

    transaction.signatures[0] = keypair.sign_message(&transaction.message.serialize());

    if confirm {
        let confirmation_result = send_and_confirm_transaction(
            &state.rpc,
            &transaction,
            RpcSendTransactionConfig {
                skip_preflight: !enable_preflight_simulation,
                ..RpcSendTransactionConfig::default()
            },
        )
        .await?;
        Ok(SponsorAndSendResponse::Confirm(confirmation_result))
    } else {
        let signature = state
            .rpc
            .send_transaction_with_config(
                &transaction,
                RpcSendTransactionConfig {
                    skip_preflight: true,
                    ..RpcSendTransactionConfig::default()
                },
            )
            .map_err(|err| {
                (
                    StatusCode::INTERNAL_SERVER_ERROR,
                    format!("Failed to broadcast transaction: {err}"),
                )
            })?;
        Ok(SponsorAndSendResponse::Send(signature))
    }
}

#[derive(serde::Deserialize, utoipa::IntoParams)]
#[serde(deny_unknown_fields)]
#[into_params(parameter_in = Query)]
struct SponsorPubkeyQuery {
    #[serde(default)]
    /// Domain to request the sponsor pubkey for
    domain: Option<String>,
}

#[utoipa::path(get, path = "/sponsor_pubkey", params(SponsorPubkeyQuery))]
async fn sponsor_pubkey_handler(
    State(state): State<Arc<ServerState>>,
    origin: Option<TypedHeader<Origin>>,
    Query(SponsorPubkeyQuery { domain }): Query<SponsorPubkeyQuery>,
) -> Result<String, ErrorResponse> {
    let DomainState {
        domain_registry_key: _,
        keypair,
        enable_preflight_simulation: _,
        tx_variations: _,
    } = get_domain_state(&state, domain, origin)?;
    Ok(keypair.pubkey().to_string())
}

pub async fn run_server(
    Config {
        mnemonic_file,
        solana_url,
        max_sponsor_spending,
        domains,
        listen_address,
    }: Config,
) {
    let mnemonic = std::fs::read_to_string(mnemonic_file).expect("Failed to read mnemonic_file");

    let rpc = RpcClient::new_with_commitment(
        solana_url,
        CommitmentConfig {
            commitment: CommitmentLevel::Processed,
        },
    );

    let domains = domains
        .into_iter()
        .map(
            |Domain {
                 domain,
                 enable_session_management,
                 enable_preflight_simulation,
                 tx_variations,
             }| {
                let domain_registry_key = domain_registry::domain::Domain::new_checked(&domain)
                    .expect("Failed to derive domain registry key")
                    .get_domain_record_address();
                let keypair = Keypair::from_seed_and_derivation_path(
                    &solana_seed_phrase::generate_seed_from_seed_phrase_and_passphrase(
                        &mnemonic, &domain,
                    ),
                    Some(DerivationPath::new_bip44(Some(0), Some(0))),
                )
                .expect("Failed to derive keypair from mnemonic_file");

                let tx_variations = if enable_session_management {
                    let mut variations = tx_variations;
                    variations.push(TransactionVariation::session_establishment_variation());
                    variations.push(TransactionVariation::session_revocation_variation());
                    variations
                } else {
                    tx_variations
                };
                (
                    domain,
                    DomainState {
                        domain_registry_key,
                        keypair,
                        enable_preflight_simulation,
                        tx_variations,
                    },
                )
            },
        )
        .collect::<HashMap<_, _>>();

    let (router, _) = OpenApiRouter::new()
        .routes(routes!(sponsor_and_send_handler, sponsor_pubkey_handler))
        .split_for_parts();

    let app = Router::new()
        .nest("/api", router)
        .layer(
            CorsLayer::new()
                .allow_origin(AllowOrigin::any())
                .allow_methods(AllowMethods::list([Method::POST, Method::GET]))
                .allow_headers(AllowHeaders::list(vec![HeaderName::from_static(
                    "content-type",
                )])),
        )
        .with_state(Arc::new(ServerState {
            max_sponsor_spending,
            domains,
            rpc,
            lookup_table_cache: DashMap::new(),
        }));
    let listener = tokio::net::TcpListener::bind(listen_address).await.unwrap();
    axum::serve(listener, app).await.unwrap();
}<|MERGE_RESOLUTION|>--- conflicted
+++ resolved
@@ -141,14 +141,8 @@
 pub async fn validate_transaction(
     transaction: &VersionedTransaction,
     tx_variations: &[TransactionVariation],
-<<<<<<< HEAD
     contextual_domain_keys: &ContextualDomainKeys,
-    rpc: &RpcClient,
-    max_sponsor_spending: u64,
-=======
-    sponsor: &Pubkey,
     state: &ServerState,
->>>>>>> d4c8216a
 ) -> Result<(), (StatusCode, String)> {
     if transaction.message.static_account_keys()[0] != contextual_domain_keys.sponsor {
         return Err((
@@ -179,17 +173,9 @@
                 })
         })?;
 
-    let contextual_domain_keys = ContextualDomainKeys {
-        sponsor: contextual_domain_keys.sponsor,
-        domain_registry: contextual_domain_keys.domain_registry,
-    };
     let matches_variation = tx_variations.iter().any(|variation| {
-<<<<<<< HEAD
-        validate_transaction_against_variation(transaction, variation, &contextual_domain_keys)
+        validate_transaction_against_variation(transaction, variation, &contextual_domain_keys, state)
             .is_ok()
-=======
-        validate_transaction_against_variation(transaction, variation, sponsor, state).is_ok()
->>>>>>> d4c8216a
     });
     if !matches_variation {
         return Err((
@@ -235,23 +221,12 @@
         if let Some(Some(account)) = accounts.first() {
             let current_balance = account.lamports;
             // We need to get the pre-transaction balance to calculate the change
-<<<<<<< HEAD
-            let pre_balance = rpc
-                .get_balance(&contextual_domain_keys.sponsor)
-                .map_err(|err| {
-                    (
-                        StatusCode::INTERNAL_SERVER_ERROR,
-                        format!("Failed to get sponsor balance: {err}"),
-                    )
-                })?;
-=======
-            let pre_balance = state.rpc.get_balance(sponsor).map_err(|err| {
+            let pre_balance = state.rpc.get_balance(&contextual_domain_keys.sponsor).map_err(|err| {
                 (
                     StatusCode::INTERNAL_SERVER_ERROR,
                     format!("Failed to get sponsor balance: {err}"),
                 )
             })?;
->>>>>>> d4c8216a
 
             let balance_change = pre_balance.saturating_sub(current_balance);
 
@@ -273,28 +248,19 @@
 pub fn validate_transaction_against_variation(
     transaction: &VersionedTransaction,
     tx_variation: &TransactionVariation,
-<<<<<<< HEAD
     contextual_domain_keys: &ContextualDomainKeys,
-=======
-    sponsor: &Pubkey,
     state: &ServerState,
->>>>>>> d4c8216a
 ) -> Result<(), (StatusCode, String)> {
     match tx_variation {
         TransactionVariation::V0(variation) => {
             validate_transaction_against_variation_v0(transaction, variation)
         }
-<<<<<<< HEAD
         TransactionVariation::V1(variation) => validate_transaction_against_variation_v1(
             transaction,
             variation,
             contextual_domain_keys,
+            state
         ),
-=======
-        TransactionVariation::V1(variation) => {
-            validate_transaction_against_variation_v1(transaction, variation, sponsor, state)
-        }
->>>>>>> d4c8216a
     }
 }
 
@@ -321,31 +287,18 @@
 pub fn validate_transaction_against_variation_v1(
     transaction: &VersionedTransaction,
     variation: &crate::constraint::VariationOrderedInstructionConstraints,
-<<<<<<< HEAD
     contextual_domain_keys: &ContextualDomainKeys,
-=======
-    sponsor: &Pubkey,
     state: &ServerState,
->>>>>>> d4c8216a
 ) -> Result<(), (StatusCode, String)> {
     let mut instruction_index = 0;
     check_gas_spend(transaction, variation.max_gas_spend)?;
 
     for constraint in variation.instructions.iter() {
         let result = validate_instruction_against_instruction_constraint(
-<<<<<<< HEAD
-            instr,
-            instr_index,
-            transaction.message.static_account_keys(),
-            &transaction.signatures,
-            contextual_domain_keys,
-            constr,
-=======
             transaction,
             instruction_index,
-            sponsor,
+            contextual_domain_keys,
             constraint,
->>>>>>> d4c8216a
             &variation.name,
             state,
         );
@@ -441,13 +394,7 @@
 pub fn validate_instruction_against_instruction_constraint(
     transaction: &VersionedTransaction,
     instruction_index: usize,
-<<<<<<< HEAD
-    accounts: &[Pubkey],
-    signatures: &[Signature],
     contextual_domain_keys: &ContextualDomainKeys,
-=======
-    sponsor: &Pubkey,
->>>>>>> d4c8216a
     constraint: &InstructionConstraint,
     variation_name: &str,
     state: &ServerState,
@@ -748,7 +695,6 @@
     let mut transaction: VersionedTransaction = bincode::deserialize(&transaction_bytes)
         .map_err(|_| (StatusCode::BAD_REQUEST, "Failed to deserialize transaction"))?;
 
-<<<<<<< HEAD
     let contextual_domain_keys = ContextualDomainKeys {
         sponsor: keypair.pubkey(),
         domain_registry: *domain_registry_key,
@@ -759,13 +705,9 @@
         &transaction,
         tx_variations,
         &contextual_domain_keys,
-        &state.rpc,
-        state.max_sponsor_spending,
+        &state,
     )
     .await?;
-=======
-    validate_transaction(&transaction, tx_variations, &keypair.pubkey(), &state).await?;
->>>>>>> d4c8216a
 
     transaction.signatures[0] = keypair.sign_message(&transaction.message.serialize());
 
