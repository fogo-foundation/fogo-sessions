--- conflicted
+++ resolved
@@ -1,8 +1,4 @@
-<<<<<<< HEAD
-use crate::config::{Config, Domain, Tolls};
-=======
 use crate::config::Domain;
->>>>>>> de59e35e
 use crate::constraint::{ContextualDomainKeys, TransactionVariation};
 use crate::metrics::{obs_gas_spend, obs_send, obs_validation};
 use crate::rpc::{send_and_confirm_transaction, ChainIndex, ConfirmationResult};
@@ -42,7 +38,6 @@
     pub sponsor: Keypair,
     pub enable_preflight_simulation: bool,
     pub tx_variations: Vec<TransactionVariation>,
-    pub tolls: Vec<Tolls>,
 }
 
 pub struct ServerState {
@@ -307,27 +302,16 @@
         sponsor,
         enable_preflight_simulation: _,
         tx_variations: _,
-        tolls: _,
     } = get_domain_state(&state, &domain)?;
     Ok(sponsor.pubkey().to_string())
 }
 
 pub async fn run_server(
-<<<<<<< HEAD
-    Config {
-        mnemonic_file,
-        solana_url,
-        domains,
-        listen_address,
-        tolls,
-    }: Config,
-=======
     mnemonic_file: String,
     rpc_url_http: String,
     rpc_url_ws: String,
     listen_address: String,
     domains: Vec<Domain>,
->>>>>>> de59e35e
 ) {
     let mnemonic = std::fs::read_to_string(mnemonic_file).expect("Failed to read mnemonic_file");
     let rpc = RpcClient::new_with_commitment(
@@ -366,7 +350,6 @@
                         sponsor,
                         enable_preflight_simulation,
                         tx_variations,
-                        tolls: tolls_override.unwrap_or_else(|| tolls.clone()),
                     },
                 )
             },
