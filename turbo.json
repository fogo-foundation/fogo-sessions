--- conflicted
+++ resolved
@@ -27,22 +27,10 @@
       ],
       "outputs": ["pnpm-lock.yaml"]
     },
-<<<<<<< HEAD
-    "build:idl": {
-      "inputs": [
-        "../../programs/**/src/**/*.rs",
-        "../../packages/**/src/**/*.rs",
-        "../../**/Cargo.toml",
-        "../../**/Anchor.toml"
-      ],
-      "outputs": ["src/idl/*.json", "src/types/*.ts"]
-    },
     "//#run:initialize-chain-id": {
       "dependsOn": ["@fogo/initialize-chain-id#build"],
       "cache": false
     },
-=======
->>>>>>> d0fed5b4
     "//#test": {
       "dependsOn": [
         "//#test:types",
