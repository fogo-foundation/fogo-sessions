local_resource(
    "build-programs",
    "cargo build-sbf",
)

local_resource(
    "svm-localnet",
    serve_cmd="solana-test-validator \
        --bpf-program $(solana-keygen pubkey ./keypairs/session-manager.json) \
        ../target/deploy/session_manager.so \
        --bpf-program $(solana-keygen pubkey ./keypairs/example.json) \
        ../target/deploy/example.so \
        --bpf-program $(solana-keygen pubkey ./keypairs/chain-id.json) \
        ../target/deploy/chain_id.so \
        --mint $(solana-keygen pubkey ./keypairs/sponsor.json) \
        --bpf-program TokenkegQfeZyiNwAJbNbGKPFXCWuBvf9Ss623VQ5DA ./programs/spl_token.so \
        --account-dir ./accounts \
        --reset",
    serve_dir="./tilt",
    # check readiness by sending a health GET query to the RPC url
    readiness_probe=probe(
        period_secs=10,
        http_get = http_get_action(port=8899, host="localhost", scheme="http", path="/health")
    ),
    resource_deps=["build-programs"],
)

local_resource(
    "setup-wrapped-sol-faucet",
    """spl-token -u l wrap 100 --fee-payer ./tilt/keypairs/sponsor.json ./tilt/keypairs/sponsor.json""",
    resource_deps=["svm-localnet"],
)

LOOKUP_TABLE_ADDRESSES=[
    "Sysvar1nstructions1111111111111111111111111",
    "TokenkegQfeZyiNwAJbNbGKPFXCWuBvf9Ss623VQ5DA",
    "11111111111111111111111111111111",            
    "So11111111111111111111111111111111111111112", 
    "FrfXhepGSPsSYXzvEsAxzVW8zDaxdWSneaERaDC1Q911",
    "4y6r4Ywh2wcgD7s1fq2JRXUQP1EbQEcEr4CRzN2H3a6D",
    "6dM4TqWyWJsbx7obrdLcviBkTafD5E8av61zfU6jq57X"
]

local_resource(
    "initialize-chain-id",
    """
    pnpm turbo run:initialize-chain-id -- -u l -k ./tilt/keypairs/sponsor.json --chain-id localnet
    """,
    resource_deps=["svm-localnet"],
)

local_resource(
    "setup-address-lookup-table",
    """
    solana address-lookup-table extend -u l \
    --keypair ./tilt/keypairs/sponsor.json \
    93QGBU8ZHuvyKSvDFeETsdek1KQs4gqk3mEVKG8UxoX3 \
    --addresses %s
    """ % ",".join(LOOKUP_TABLE_ADDRESSES),
    resource_deps=["svm-localnet"],
)

local_resource(
<<<<<<< HEAD
    "web-app",
    serve_cmd="pnpm turbo start:dev",
    resource_deps=["setup-wrapped-sol-faucet", "setup-address-lookup-table", "initialize-chain-id"],
=======
    "Demo Webapp",
    serve_cmd="pnpm turbo --filter @fogo/sessions-demo start:dev",
    resource_deps=["setup-wrapped-sol-faucet", "setup-address-lookup-table"],
>>>>>>> 5c19bb3e
)<|MERGE_RESOLUTION|>--- conflicted
+++ resolved
@@ -61,13 +61,7 @@
 )
 
 local_resource(
-<<<<<<< HEAD
-    "web-app",
-    serve_cmd="pnpm turbo start:dev",
-    resource_deps=["setup-wrapped-sol-faucet", "setup-address-lookup-table", "initialize-chain-id"],
-=======
     "Demo Webapp",
     serve_cmd="pnpm turbo --filter @fogo/sessions-demo start:dev",
-    resource_deps=["setup-wrapped-sol-faucet", "setup-address-lookup-table"],
->>>>>>> 5c19bb3e
+    resource_deps=["setup-wrapped-sol-faucet", "setup-address-lookup-table", "initialize-chain-id"],
 )