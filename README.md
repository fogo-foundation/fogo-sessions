--- conflicted
+++ resolved
@@ -51,7 +51,6 @@
 For convenience, there is a `.tool-versions` file that contains a mapping of these tools to the correct versions.
 This file works great with [mise](https://mise.jdx.dev/).
 If you already have `mise` installed, simply do `mise x -- pnpm i` to get started.
-<<<<<<< HEAD
 However, it's recommended to do your local development in a [devcontainer](https://containers.dev) to keep your personal computer free from toolchain bloat and potential version mismatches.
 Please refer to the documentation, below 👇
 
@@ -68,14 +67,11 @@
 1. Ensure Docker desktop is running
 2. Open this workspace in VSCode. It should automatically detect the `devcontainer` configuration and prompt you to re-open the repo as a `devcontainer`. If it does not, open the VSCode command palette and type `dev containers: rebuild and reopen` and select the first option.
 3. Wait until your `devcontainer` is setup (you will see a terminal at the bottom of the VSCode window say **press any key to close the terminal**, see image below)
-    - ![press any key](./docs/press-any-key-to-close-the-terminal.png)
+   - ![press any key](./docs/press-any-key-to-close-the-terminal.png)
 4. All of the correct toolchain versions needed to build and run things in this repo are installed and you are ready to go! Any edits you make while in the `devcontainer` will also be written to disk outside of the `devcontainer`, allowing you to continue using `git` for operations outside of the container.
 5. (Optional) If you prefer to run CLI commands in a terminal outside of the VSCode IDE, you can do so by grabbing the container ID from docker via `docker ps`, then running the following:
-    - `docker exec -it <CONTAINER_ID> bash`
-    - `cd /workspaces/fogo-sessions` to enter the folder where the project is hosted in the `devcontainer`
-
-=======
->>>>>>> c6c6b480
+   - `docker exec -it <CONTAINER_ID> bash`
+   - `cd /workspaces/fogo-sessions` to enter the folder where the project is hosted in the `devcontainer`
 
 ### Demo App
 
