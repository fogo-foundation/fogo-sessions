--- conflicted
+++ resolved
@@ -65,13 +65,9 @@
   lucide-react: ^0.473.0
   modern-normalize: ^3.0.1
   motion: ^12.23.16
-<<<<<<< HEAD
-  next: ^15.1.5
   pg: ^8.16.3
   "@types/pg": ^8.15.6
-=======
   next: ^15.5.7
->>>>>>> 5f3c48fe
   pino: ^9.7.0
   pino-pretty: ^13.0.0
   postcss: ^8.5.1
