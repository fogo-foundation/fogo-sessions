--- conflicted
+++ resolved
@@ -19,13 +19,10 @@
     InvalidAccountDiscriminator,
     #[error("A session account has the wrong version")]
     InvalidAccountVersion,
-<<<<<<< HEAD
+    #[error("This transfer exceeds your session limits")]
+    LimitsExceeded,
     #[error("This session was revoked")]
     Revoked,
-=======
-    #[error("This transfer exceeds your session limits")]
-    LimitsExceeded,
->>>>>>> cbe07340
 }
 
 impl From<SessionError> for u32 {
@@ -39,11 +36,8 @@
             SessionError::InvalidAccountData => 4_000_000_005,
             SessionError::InvalidAccountDiscriminator => 4_000_000_006,
             SessionError::InvalidAccountVersion => 4_000_000_007,
-<<<<<<< HEAD
-            SessionError::Revoked => 4_000_000_008,
-=======
             SessionError::LimitsExceeded => 4_000_000_008,
->>>>>>> cbe07340
+            SessionError::Revoked => 4_000_000_009,
         }
     }
 }
