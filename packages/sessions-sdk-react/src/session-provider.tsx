"use client";

import type { Session, SessionAdapter } from "@fogo/sessions-sdk";
import {
  establishSession as establishSessionImpl,
  replaceSession,
  createSolanaWalletAdapter,
  SessionResultType,
  reestablishSession,
  AuthorizedTokens,
} from "@fogo/sessions-sdk";
import {
  clearStoredSession,
  getStoredSession,
  setStoredSession,
} from "@fogo/sessions-sdk-web";
import {
  ConnectionProvider,
  WalletProvider,
  useConnection,
  useWallet,
} from "@solana/wallet-adapter-react";
import {
  WalletModalProvider,
  useWalletModal,
} from "@solana/wallet-adapter-react-ui";
import {
  CoinbaseWalletAdapter,
  LedgerWalletAdapter,
  TorusWalletAdapter,
} from "@solana/wallet-adapter-wallets";
import { PublicKey } from "@solana/web3.js";
import type { ComponentProps, ReactNode } from "react";
import {
  createContext,
  useMemo,
  useCallback,
  useState,
  useEffect,
  useRef,
  use,
} from "react";
import { Dialog, Heading, Modal, ModalOverlay } from "react-aria-components";
import { mutate } from "swr";

import {
  deserializePublicKey,
  deserializePublicKeyList,
  deserializePublicKeyMap,
} from "./deserialize-public-key.js";
import { SessionLimits } from "./session-limits.js";
import styles from "./session-provider.module.css";
import { TokenWhitelistProvider } from "./token-whitelist-provider.js";
import { getCacheKey } from "./use-token-account-data.js";

import "@solana/wallet-adapter-react-ui/styles.css";

const ONE_SECOND_IN_MS = 1000;
const ONE_MINUTE_IN_MS = 60 * ONE_SECOND_IN_MS;
const ONE_HOUR_IN_MS = 60 * ONE_MINUTE_IN_MS;
const ONE_DAY_IN_MS = 24 * ONE_HOUR_IN_MS;
const SESSION_DURATION = 14 * ONE_DAY_IN_MS;

type Props = Omit<
  ComponentProps<typeof SessionProvider>,
  "sponsor" | "tokens" | "defaultRequestedLimits"
> & {
  sponsor: PublicKey | string;
  endpoint: string;
  tokens?: (PublicKey | string)[] | undefined;
  defaultRequestedLimits?:
    | Map<PublicKey, bigint>
    | Record<string, bigint>
    | undefined;
  enableUnlimited?: boolean | undefined;
};

export const FogoSessionProvider = ({
  endpoint,
  sponsor,
  tokens,
  defaultRequestedLimits,
  ...props
}: Props) => {
  const wallets = useMemo(
    () => [
      new CoinbaseWalletAdapter(),
      new LedgerWalletAdapter(),
      new TorusWalletAdapter(),
    ],
    [],
  );

  return (
    <ConnectionProvider endpoint={endpoint}>
      <WalletProvider wallets={wallets} autoConnect>
        <WalletModalProvider>
          <TokenWhitelistProvider
            value={{
              enableUnlimited: props.enableUnlimited ?? false,
              tokens: tokens ? deserializePublicKeyList(tokens) : [],
            }}
          >
            <SessionProvider
              sponsor={deserializePublicKey(sponsor)}
              tokens={tokens ? deserializePublicKeyList(tokens) : undefined}
              defaultRequestedLimits={
                defaultRequestedLimits === undefined
                  ? undefined
                  : deserializePublicKeyMap(defaultRequestedLimits)
              }
              {...props}
            />
          </TokenWhitelistProvider>
        </WalletModalProvider>
      </WalletProvider>
    </ConnectionProvider>
  );
};

const SessionProvider = ({
  children,
  defaultRequestedLimits,
  enableUnlimited,
  ...args
}: Parameters<typeof useSessionStateContext>[0] & {
  children: ReactNode;
  defaultRequestedLimits?: Map<PublicKey, bigint> | undefined;
  enableUnlimited?: boolean | undefined;
}) => {
  const { state, onSessionLimitsOpenChange, requestedLimits } =
    useSessionStateContext(args);

  return (
    <>
      <SessionContext value={state}>{children}</SessionContext>
      {args.tokens !== undefined && args.tokens.length > 0 && (
        <ModalOverlay
          isDismissable
          className={styles.sessionLimitsModalOverlay ?? ""}
          isOpen={
            state.type === StateType.RequestingLimits ||
            state.type === StateType.SettingLimits
          }
          onOpenChange={onSessionLimitsOpenChange}
        >
          <Modal isDismissable className={styles.modal ?? ""}>
            <Dialog className={styles.dialog ?? ""}>
              <Heading slot="title" className={styles.heading ?? ""}>
                Session Limits
              </Heading>
              <p className={styles.message}>
                Limit how many tokens this app is allowed to interact with
              </p>
              <SessionLimits
                enableUnlimited={enableUnlimited}
                tokens={args.tokens}
                onSubmit={
                  state.type === StateType.RequestingLimits
                    ? state.onSubmitLimits
                    : undefined
                }
                initialLimits={
                  requestedLimits ?? defaultRequestedLimits ?? new Map()
                }
                error={
                  state.type === StateType.RequestingLimits
                    ? state.error
                    : undefined
                }
              />
            </Dialog>
          </Modal>
        </ModalOverlay>
      )}
    </>
  );
};

const useSessionStateContext = ({
  tokens,
  ...adapterArgs
}: Parameters<typeof useSessionAdapter>[0] & {
  tokens?: PublicKey[] | undefined;
}) => {
  const [state, setState] = useState<SessionState>(SessionState.Initializing());
  const wallet = useWallet();
  const walletModal = useWalletModal();
  const requestedLimits = useRef<undefined | Map<PublicKey, bigint>>(undefined);
  const getAdapter = useSessionAdapter(adapterArgs);

  const establishSession = useCallback(
    (newLimits?: Map<PublicKey, bigint>) => {
      setState(SessionState.SelectingWallet());
      walletModal.setVisible(true);
      requestedLimits.current = newLimits;
    },
    [walletModal],
  );

  const disconnectWallet = useCallback(() => {
    wallet.disconnect().catch((error: unknown) => {
      // eslint-disable-next-line no-console
      console.error("An error occurred while disconnecting the wallet", error);
    });
  }, [wallet]);

  const endSession = useCallback(
    (walletPublicKey: PublicKey) => {
      clearStoredSession(walletPublicKey).catch((error: unknown) => {
        // eslint-disable-next-line no-console
        console.error("Failed to check stored session", error);
        disconnectWallet();
      });
      disconnectWallet();
    },
    [disconnectWallet],
  );

  const setSessionState = useCallback(
    (
      adapter: SessionAdapter,
      session: Session,
      signMessage: (message: Uint8Array) => Promise<Uint8Array>,
    ) => {
      setStoredSession({
        sessionKey: session.sessionKey,
        walletPublicKey: session.walletPublicKey,
      }).catch((error: unknown) => {
        // eslint-disable-next-line no-console
        console.error("Failed to store session", error);
        disconnectWallet();
      });
<<<<<<< HEAD
      const commonStateArgs = {
        endSession: () => {
          endSession(session.walletPublicKey);
        },
        payer: session.payer,
        sendTransaction: async (instructions: TransactionInstruction[]) => {
          const result = await session.sendTransaction(instructions);
          mutate(getCacheKey(session.walletPublicKey)).catch(
            (error: unknown) => {
              // eslint-disable-next-line no-console
              console.error("Failed to update token account data", error);
            },
          );
          return result;
        },
        isLimited:
          session.sessionInfo.authorizedTokens === AuthorizedTokens.Specific,
        sessionPublicKey: session.sessionPublicKey,
        walletPublicKey: session.walletPublicKey,
        connection: adapter.connection,
      };
      const setLimits = (limits?: Map<PublicKey, bigint>) => {
=======
      const commonStateArgs: Parameters<typeof SessionState.UpdatingLimits>[0] =
        {
          endSession: () => {
            endSession(session.walletPublicKey);
          },
          payer: session.payer,
          sendTransaction: async (instructions) => {
            const result = await session.sendTransaction(instructions);
            mutate(getCacheKey(session.walletPublicKey)).catch(
              (error: unknown) => {
                // eslint-disable-next-line no-console
                console.error("Failed to update token account data", error);
              },
            );
            return result;
          },
          sessionPublicKey: session.sessionPublicKey,
          walletPublicKey: session.walletPublicKey,
          connection: adapter.connection,
        };
      const setLimits = (limits: Map<PublicKey, bigint>) => {
>>>>>>> b6b9f3ae
        setState(SessionState.UpdatingLimits(commonStateArgs));
        replaceSession({
          expires: new Date(Date.now() + SESSION_DURATION),
          adapter,
          signMessage,
          session,
          ...(limits === undefined ? { unlimited: true } : { limits }),
        })
          .then((result) => {
            switch (result.type) {
              case SessionResultType.Success: {
                setSessionState(adapter, result.session, signMessage);
                return;
              }
              case SessionResultType.Failed: {
                setState(
                  SessionState.Established(
                    {
                      ...commonStateArgs,
                      setLimits,
                    },
                    result.error,
                  ),
                );
                return;
              }
            }
          })
          .catch((error: unknown) => {
            // eslint-disable-next-line no-console
            console.error("Failed to replace session", error);
            setState(
              SessionState.Established(
                { ...commonStateArgs, setLimits },
                error,
              ),
            );
          });
      };
      setState(SessionState.Established({ ...commonStateArgs, setLimits }));
    },
    [disconnectWallet, endSession],
  );

  const checkStoredSession = useCallback(
    async (
      walletPublicKey: PublicKey,
      signMessage: (message: Uint8Array) => Promise<Uint8Array>,
    ) => {
      const adapter = await getAdapter();
      const storedSession = await getStoredSession(walletPublicKey);
      if (storedSession === undefined) {
        if (tokens === undefined || tokens.length === 0) {
          setState(SessionState.SettingLimits());
          try {
            const result = await establishSessionImpl({
              expires: new Date(Date.now() + SESSION_DURATION),
              adapter,
              limits: new Map(),
              signMessage,
              walletPublicKey,
            });
            switch (result.type) {
              case SessionResultType.Success: {
                setSessionState(adapter, result.session, signMessage);
                return;
              }
              case SessionResultType.Failed: {
                // eslint-disable-next-line no-console
                console.error("Connection failed", result.error);
                disconnectWallet();
                return;
              }
            }
          } catch (error: unknown) {
            // eslint-disable-next-line no-console
            console.error("Failed to establish session", error);
            disconnectWallet();
          }
        } else {
          const setLimits = (limits?: Map<PublicKey, bigint>) => {
            setState(SessionState.SettingLimits());
            establishSessionImpl({
              expires: new Date(Date.now() + SESSION_DURATION),
              adapter,
              signMessage,
              walletPublicKey,
              ...(limits === undefined ? { unlimited: true } : { limits }),
            })
              .then((result) => {
                switch (result.type) {
                  case SessionResultType.Success: {
                    setSessionState(adapter, result.session, signMessage);
                    return;
                  }
                  case SessionResultType.Failed: {
                    setState(
                      SessionState.RequestingLimits(setLimits, result.error),
                    );
                    return;
                  }
                }
              })
              .catch((error: unknown) => {
                // eslint-disable-next-line no-console
                console.error("Failed to establish session", error);
                setState(SessionState.RequestingLimits(setLimits, error));
              });
          };
          setState(SessionState.RequestingLimits(setLimits));
        }
      } else {
        const session = await reestablishSession(
          adapter,
          storedSession.walletPublicKey,
          storedSession.sessionKey,
        );
        setSessionState(adapter, session, signMessage);
      }
    },
    [getAdapter, setSessionState, disconnectWallet, tokens],
  );

  const onSessionLimitsOpenChange = useCallback(
    (isOpen: boolean) => {
      if (!isOpen && state.type === StateType.RequestingLimits) {
        disconnectWallet();
      }
    },
    [state, disconnectWallet],
  );

  useEffect(() => {
    if (!walletModal.visible) {
      setState((prevState) => {
        return prevState.type === StateType.SelectingWallet
          ? SessionState.NotEstablished(establishSession)
          : prevState;
      });
    }
  }, [walletModal.visible, establishSession]);

  useEffect(() => {
    switch (state.type) {
      case StateType.CheckingStoredSession: {
        checkStoredSession(state.walletPublicKey, state.signMessage).catch(
          (error: unknown) => {
            // eslint-disable-next-line no-console
            console.error("Failed to check stored session", error);
            disconnectWallet();
          },
        );
        return;
      }
    }
  }, [state, checkStoredSession, disconnectWallet]);

  useEffect(() => {
    setState(
      (prevState) =>
        getNextState(prevState, wallet, establishSession) ?? prevState,
    );
  }, [wallet, establishSession]);

  return useMemo(
    () => ({
      state,
      onSessionLimitsOpenChange,
      requestedLimits: requestedLimits.current,
    }),
    [state, onSessionLimitsOpenChange],
  );
};

const useSessionAdapter = (options: {
  paymasterUrl: string;
  sponsor: PublicKey;
  addressLookupTableAddress?: string | undefined;
  domain?: string | undefined;
}) => {
  const { connection } = useConnection();
  const adapter = useRef<undefined | SessionAdapter>(undefined);
  return useCallback(async () => {
    if (adapter.current === undefined) {
      adapter.current = await createSolanaWalletAdapter({
        ...options,
        connection,
      });
      return adapter.current;
    } else {
      return adapter.current;
    }
  }, [connection, options]);
};

const getNextState = (
  state: SessionState,
  wallet: ReturnType<typeof useWallet>,
  establishSession: (requestedLimits?: Map<PublicKey, bigint>) => void,
) => {
  if (wallet.connecting) {
    switch (state.type) {
      case StateType.Initializing:
      case StateType.NotEstablished:
      case StateType.SelectingWallet: {
        return SessionState.WalletConnecting();
      }
      case StateType.WalletConnecting: {
        return;
      }
      case StateType.CheckingStoredSession:
      case StateType.Established:
      case StateType.RestoringSession:
      case StateType.RequestingLimits:
      case StateType.SettingLimits:
      case StateType.UpdatingLimits: {
        // This should be impossible
        throw new InvariantFailedError(
          `Invalid state change which should not be possible: wallet changed to connecting while state was ${showSessionState(state)}.`,
        );
      }
    }
  } else if (wallet.connected && !wallet.disconnecting) {
    if (wallet.publicKey === null || wallet.signMessage === undefined) {
      throw new InvariantFailedError(
        "Invalid wallet state returned from solana: connected but no public key or message signer.",
      );
    } else {
      switch (state.type) {
        case StateType.Initializing:
        case StateType.NotEstablished:
        case StateType.WalletConnecting:
        case StateType.SelectingWallet:
        case StateType.Established:
        case StateType.RestoringSession:
        case StateType.RequestingLimits:
        case StateType.UpdatingLimits: {
          return SessionState.CheckingStoredSession(
            wallet.publicKey,
            wallet.signMessage,
          );
        }
        case StateType.SettingLimits:
        case StateType.CheckingStoredSession: {
          return;
        }
      }
    }
  } else {
    switch (state.type) {
      case StateType.CheckingStoredSession:
      case StateType.Established:
      case StateType.Initializing:
      case StateType.RestoringSession:
      case StateType.RequestingLimits:
      case StateType.SettingLimits:
      case StateType.UpdatingLimits:
      case StateType.WalletConnecting:
      case StateType.SelectingWallet: {
        return SessionState.NotEstablished(establishSession);
      }
      case StateType.NotEstablished: {
        return;
      }
    }
  }
};

const SessionContext = createContext<SessionState | undefined>(undefined);

export const useSession = () => {
  const value = use(SessionContext);
  if (value === undefined) {
    throw new NotInitializedError();
  } else {
    return value;
  }
};

export enum StateType {
  Initializing,
  NotEstablished,
  SelectingWallet,
  WalletConnecting,
  CheckingStoredSession,
  RestoringSession,
  RequestingLimits,
  SettingLimits,
  Established,
  UpdatingLimits,
}

const SessionState = {
  Initializing: () => ({ type: StateType.Initializing as const }),

  NotEstablished: (
    establishSession: (requestedLimits?: Map<PublicKey, bigint>) => void,
  ) => ({
    type: StateType.NotEstablished as const,
    establishSession,
  }),

  SelectingWallet: () => ({ type: StateType.SelectingWallet as const }),

  WalletConnecting: () => ({ type: StateType.WalletConnecting as const }),

  CheckingStoredSession: (
    walletPublicKey: PublicKey,
    signMessage: (message: Uint8Array) => Promise<Uint8Array>,
  ) => ({
    type: StateType.CheckingStoredSession as const,
    walletPublicKey,
    signMessage,
  }),

  RestoringSession: () => ({ type: StateType.RestoringSession as const }),

  RequestingLimits: (
    onSubmitLimits: (limits?: Map<PublicKey, bigint>) => void,
    error?: unknown,
  ) => ({
    type: StateType.RequestingLimits as const,
    onSubmitLimits,
    error,
  }),

  SettingLimits: () => ({ type: StateType.SettingLimits as const }),

  Established: (
    options: Pick<
      Session,
      "walletPublicKey" | "sessionPublicKey" | "sendTransaction" | "payer"
    > & {
      connection: ReturnType<typeof useConnection>["connection"];
      isLimited: boolean;
      setLimits: (limits?: Map<PublicKey, bigint>) => void;
      endSession: () => void;
    },
    updateLimitsError?: unknown,
  ) => ({
    type: StateType.Established as const,
    ...options,
    updateLimitsError,
  }),

  UpdatingLimits: (
    options: Pick<
      Session,
      "walletPublicKey" | "sessionPublicKey" | "sendTransaction" | "payer"
    > & {
      connection: ReturnType<typeof useConnection>["connection"];
      isLimited: boolean;
      endSession: () => void;
    },
  ) => ({ type: StateType.UpdatingLimits as const, ...options }),
};
export type SessionStates = {
  [key in keyof typeof SessionState]: ReturnType<(typeof SessionState)[key]>;
};
export type SessionState = SessionStates[keyof SessionStates];
export type EstablishedSessionState =
  | SessionStates["Established"]
  | SessionStates["UpdatingLimits"];

const SESSION_STATE_NAME = {
  [StateType.Initializing]: "Initializing",
  [StateType.NotEstablished]: "NotEstablished",
  [StateType.SelectingWallet]: "SelectingWallet",
  [StateType.WalletConnecting]: "WalletConnecting",
  [StateType.CheckingStoredSession]: "CheckingStoredSession",
  [StateType.RestoringSession]: "RestoringSession",
  [StateType.RequestingLimits]: "RequestingLimits",
  [StateType.SettingLimits]: "SettingLimits",
  [StateType.Established]: "Established",
  [StateType.UpdatingLimits]: "UpdatingLimits",
};

const showSessionState = (state: SessionState) =>
  SESSION_STATE_NAME[state.type];

export const isEstablished = (
  sessionState: SessionState,
): sessionState is EstablishedSessionState =>
  sessionState.type === StateType.Established ||
  sessionState.type === StateType.UpdatingLimits;

class NotInitializedError extends Error {
  constructor() {
    super("This component must be contained within a <FogoSessionProvider>");
    this.name = "NotInitializedError";
  }
}

class InvariantFailedError extends Error {
  constructor(message: string) {
    super(`An expected invariant failed: ${message}`);
    this.name = "InvariantFailedError";
  }
}<|MERGE_RESOLUTION|>--- conflicted
+++ resolved
@@ -231,30 +231,6 @@
         console.error("Failed to store session", error);
         disconnectWallet();
       });
-<<<<<<< HEAD
-      const commonStateArgs = {
-        endSession: () => {
-          endSession(session.walletPublicKey);
-        },
-        payer: session.payer,
-        sendTransaction: async (instructions: TransactionInstruction[]) => {
-          const result = await session.sendTransaction(instructions);
-          mutate(getCacheKey(session.walletPublicKey)).catch(
-            (error: unknown) => {
-              // eslint-disable-next-line no-console
-              console.error("Failed to update token account data", error);
-            },
-          );
-          return result;
-        },
-        isLimited:
-          session.sessionInfo.authorizedTokens === AuthorizedTokens.Specific,
-        sessionPublicKey: session.sessionPublicKey,
-        walletPublicKey: session.walletPublicKey,
-        connection: adapter.connection,
-      };
-      const setLimits = (limits?: Map<PublicKey, bigint>) => {
-=======
       const commonStateArgs: Parameters<typeof SessionState.UpdatingLimits>[0] =
         {
           endSession: () => {
@@ -272,11 +248,12 @@
             return result;
           },
           sessionPublicKey: session.sessionPublicKey,
+          isLimited:
+            session.sessionInfo.authorizedTokens === AuthorizedTokens.Specific,
           walletPublicKey: session.walletPublicKey,
           connection: adapter.connection,
         };
-      const setLimits = (limits: Map<PublicKey, bigint>) => {
->>>>>>> b6b9f3ae
+      const setLimits = (limits?: Map<PublicKey, bigint> | undefined) => {
         setState(SessionState.UpdatingLimits(commonStateArgs));
         replaceSession({
           expires: new Date(Date.now() + SESSION_DURATION),
