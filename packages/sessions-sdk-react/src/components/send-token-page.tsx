import {
  sendTransfer,
  TransactionResultType,
  getTransferFee,
} from "@fogo/sessions-sdk";
import { PublicKey } from "@solana/web3.js";
import { Scanner } from "@yudiel/react-qr-scanner";
import type { FormEvent } from "react";
import { Suspense, useState, useCallback, useMemo, use } from "react";
import { Form } from "react-aria-components";

import { amountToString, stringToAmount } from "../amount-to-string.js";
import type { EstablishedSessionState } from "../session-state.js";
import { Button } from "./button.js";
import { errorToString } from "../error-to-string.js";
import { ExplorerLink } from "./explorer-link.js";
import { TextField } from "./field.js";
import { Link } from "./link.js";
import styles from "./send-token-page.module.css";
import { useToast } from "./toast.js";
import { TokenAmountInput } from "./token-amount-input.js";
import { TruncateKey } from "./truncate-key.js";
import { useSessionContext } from "../hooks/use-session.js";

type Props = {
  icon?: string | undefined;
  tokenName?: string | undefined;
  tokenMint: PublicKey;
  decimals: number;
  symbol?: string | undefined;
  amountAvailable: bigint;
  sessionState: EstablishedSessionState;
  onPressBack: () => void;
  onSendComplete: () => void;
};

export const SendTokenPage = ({
  onPressBack,
  sessionState,
  tokenName,
  tokenMint,
  decimals,
  icon,
  symbol,
  amountAvailable,
  onSendComplete,
}: Props) => {
  const { getSessionContext, network } = useSessionContext();
  const [amount, setAmount] = useState("");
  const [showScanner, setShowScanner] = useState(false);
  const [recipient, setRecipient] = useState("");
  const [isLoading, setIsLoading] = useState(false);
  const toast = useToast();
  const feeConfig = useMemo(
    () => getSessionContext().then((context) => getTransferFee(context)),
    [getSessionContext],
  );

  const doSubmit = useCallback(
    (event: FormEvent<HTMLFormElement>) => {
      event.preventDefault();
      const data = new FormData(event.currentTarget);
      const recipient = data.get("recipient");
      const amount = data.get("amount");
      if (
        recipient === null ||
        amount === null ||
        typeof recipient !== "string" ||
        typeof amount !== "string"
      ) {
        throw new Error("Invalid input");
      }

      setIsLoading(true);
      Promise.all([getSessionContext(), feeConfig])
        .then(([context, feeConfig]) =>
          sendTransfer({
            context,
            walletPublicKey: sessionState.walletPublicKey,
            signMessage: (message) =>
              sessionState.solanaWallet.signMessage(message),
            mint: tokenMint,
            amount: stringToAmount(amount, decimals),
            recipient: new PublicKey(recipient),
            feeConfig,
          }),
        )
        .then((result) => {
          if (result.type === TransactionResultType.Success) {
            toast.success(
              "Tokens sent successfully!",
              <ExplorerLink network={network} txHash={result.signature} />,
            );
            onSendComplete();
          } else {
            toast.error("Failed to send tokens", errorToString(result.error));
          }
        })
        .catch((error: unknown) => {
          toast.error("Failed to send tokens", errorToString(error));
        })
        .finally(() => {
          setIsLoading(false);
        });
    },
    [
      decimals,
      getSessionContext,
      sessionState.walletPublicKey,
      sessionState.solanaWallet,
      tokenMint,
      onSendComplete,
      toast,
<<<<<<< HEAD
      feeConfig,
=======
      network,
>>>>>>> 80a2f424
    ],
  );

  return (
    <div className={styles.sendTokenPage ?? ""}>
      <Form
        aria-hidden={showScanner ? "true" : undefined}
        className={styles.sendTokenForm ?? ""}
        onSubmit={doSubmit}
      >
        <Button
          excludeFromTabOrder={showScanner}
          onPress={onPressBack}
          variant="outline"
          className={styles.backButton ?? ""}
        >
          Back
        </Button>
        <div className={styles.header}>
          {icon ? (
            <img alt="" src={icon} className={styles.tokenIcon} />
          ) : (
            <div className={styles.tokenIcon} />
          )}
          <h2 className={styles.tokenName}>
            Send {tokenName ?? <TruncateKey keyValue={tokenMint} />}
          </h2>
          <div className={styles.amountInWallet}>
            {amountToString(amountAvailable, decimals)} {symbol} available
          </div>
        </div>
        <TextField
          excludeFromTabOrder={showScanner}
          className={styles.field ?? ""}
          name="recipient"
          label="Recipient"
          isRequired
          value={recipient}
          onChange={setRecipient}
          // eslint-disable-next-line jsx-a11y/no-autofocus
          autoFocus
          placeholder="Enter recipient address"
          double
          labelExtra={
            <Link
              excludeFromTabOrder={showScanner}
              className={styles.action ?? ""}
              onPress={() => {
                setShowScanner(true);
              }}
            >
              Scan QR
            </Link>
          }
          validate={(value) => {
            if (value) {
              try {
                return new PublicKey(value).equals(sessionState.walletPublicKey)
                  ? "You cannot send tokens to yourself"
                  : undefined;
              } catch {
                return "This is not a valid public key address.";
              }
            } else {
              return;
            }
          }}
        />
        <TokenAmountInput
          excludeFromTabOrder={showScanner}
          className={styles.field ?? ""}
          decimals={decimals}
          label="Amount"
          name="amount"
          symbol={symbol}
          isRequired
          gt={0n}
          max={amountAvailable}
          value={amount}
          onChange={setAmount}
          placeholder="Enter an amount"
          labelExtra={
            <Suspense
              fallback={
                <Link className={styles.action ?? ""} isDisabled>
                  Max
                </Link>
              }
            >
              <MaxButton
                feeConfig={feeConfig}
                excludeFromTabOrder={showScanner}
                setAmount={(fee) => {
                  setAmount(amountToString(amountAvailable - fee, decimals));
                }}
              />
            </Suspense>
          }
        />
        <Button
          excludeFromTabOrder={showScanner}
          type="submit"
          variant="secondary"
          className={styles.submitButton ?? ""}
          isPending={isLoading}
        >
          Send
        </Button>
        <div className={styles.fee}>
          Fee:{" "}
          <Suspense fallback={<span className={styles.skeleton} />}>
            <FeeAmount feeConfig={feeConfig} />
          </Suspense>
        </div>
      </Form>
      {showScanner && (
        <div className={styles.qrCodeScanner}>
          <Button
            // eslint-disable-next-line jsx-a11y/no-autofocus
            autoFocus
            variant="solid"
            className={styles.closeButton ?? ""}
            onPress={() => {
              setShowScanner(false);
            }}
          >
            <span className={styles.label}>Close</span>
          </Button>
          <Scanner
            classNames={{ container: styles.camera ?? "" }}
            onScan={(results) => {
              const value = results[0]?.rawValue;
              if (value) {
                setShowScanner(false);
                setRecipient(value);
              }
            }}
          />
        </div>
      )}
    </div>
  );
};

const MaxButton = ({
  feeConfig,
  excludeFromTabOrder,
  setAmount,
}: {
  feeConfig: ReturnType<typeof getTransferFee>;
  excludeFromTabOrder: boolean;
  setAmount: (fee: bigint) => void;
}) => {
  const { fee } = use(feeConfig);
  return (
    <Link
      excludeFromTabOrder={excludeFromTabOrder}
      className={styles.action ?? ""}
      onPress={() => {
        setAmount(fee);
      }}
    >
      Max
    </Link>
  );
};

const FeeAmount = ({
  feeConfig,
}: {
  feeConfig: ReturnType<typeof getTransferFee>;
}) => {
  const { fee, decimals, symbolOrMint } = use(feeConfig);
  return `${amountToString(fee, decimals)} ${symbolOrMint}`;
};<|MERGE_RESOLUTION|>--- conflicted
+++ resolved
@@ -111,11 +111,8 @@
       tokenMint,
       onSendComplete,
       toast,
-<<<<<<< HEAD
       feeConfig,
-=======
       network,
->>>>>>> 80a2f424
     ],
   );
 
