import { PaperPlaneTiltIcon } from "@phosphor-icons/react/dist/ssr/PaperPlaneTilt";
import { WalletIcon } from "@phosphor-icons/react/dist/ssr/Wallet";
import { motion } from "motion/react";
import { GridList, GridListItem } from "react-aria-components";

import { amountToString } from "../amount-to-string.js";
import type { EstablishedSessionState } from "../session-state.js";
import { Button } from "./button.js";
import { CopyButton } from "./copy-button.js";
import { FetchError } from "./fetch-error.js";
import { Link } from "./link.js";
import { NotionalAmount } from "./notional-amount.js";
import styles from "./token-list.module.css";
import { TruncateKey } from "./truncate-key.js";
import { usePrice } from "../hooks/use-price.js";
import type { Token } from "../hooks/use-token-account-data.js";
import {
  StateType as TokenDataStateType,
  StateType as PriceDataStateType,
  useTokenAccountData,
} from "../hooks/use-token-account-data.js";

const FOGO_DECIMALS = 9;

const MotionGridListItem = motion.create(GridListItem<Token>);

type Props = {
  sessionState: EstablishedSessionState;
  onPressTransferIn: () => void;
} & (
  | { onPressToken: (token: Token) => void }
  | { onPressSend: (token: Token) => void }
);

export const TokenList = ({
  sessionState,
  onPressTransferIn,
  ...props
}: Props) => {
  const state = useTokenAccountData(sessionState);
  switch (state.type) {
    case TokenDataStateType.Error: {
      return (
        <FetchError
          headline="Failed to fetch your wallet balances"
          error={state.error}
          reset={state.reset}
          className={styles.tokenListError}
        />
      );
    }
    case TokenDataStateType.Loaded: {
      return state.data.tokensInWallet.length === 0 ? (
        <div className={styles.tokenListEmpty}>
          <WalletIcon className={styles.emptyIcon} />
          <span className={styles.message}>Your wallet is empty</span>
          <span className={styles.hints}>
            <Link onPress={onPressTransferIn}>Transfer USDC to Fogo</Link>
          </span>
        </div>
      ) : (
        <GridList
          className={styles.tokenList ?? ""}
          selectionMode="none"
          aria-label="Tokens"
          items={[
            ...(state.data.nativeBalance > 0 && "onPressSend" in props
              ? [
                  {
                    id: "native-token-balance",
                    isNative: true as const,
                    amountInWallet: state.data.nativeBalance,
                  },
                ]
              : []),
            ...state.data.tokensInWallet
              .map((token) => ({
                isNative: false as const,
                ...token,
                id: token.mint.toBase58(),
              }))
              .sort((a, b) => {
                if (a.name === undefined) {
                  return b.name === undefined
                    ? a.mint.toString().localeCompare(b.mint.toString())
                    : 1;
                } else if (b.name === undefined) {
                  return -1;
                } else {
                  return a.name.toString().localeCompare(b.name.toString());
                }
              }),
          ]}
        >
<<<<<<< HEAD
          {(token) => (
            <TokenItem
              token={token}
              {...("onPressSend" in props && {
                onPressSend: props.onPressSend,
              })}
              {...("onPressToken" in props && {
                onPressToken: props.onPressToken,
              })}
            />
          )}
=======
          {(token) => {
            if (token.isNative) {
              return (
                <MotionGridListItem
                  layoutId="native-token-balance"
                  layoutScroll
                  textValue="Fogo"
                  key="native-token-balance"
                  data-is-native
                  className={styles.token ?? ""}
                >
                  <div className={styles.nameAndIcon}>
                    <img
                      alt=""
                      src="https://api.fogo.io/tokens/fogo.svg"
                      className={styles.icon}
                    />
                    <div className={styles.nameAndMint}>
                      <span className={styles.name}>Fogo</span>
                      <div className={styles.mint}>NATIVE</div>
                    </div>
                  </div>
                  <div className={styles.amountAndActions}>
                    <div className={styles.amountAndSymbol}>
                      <span className={styles.amount}>
                        {amountToString(token.amountInWallet, FOGO_DECIMALS)}
                      </span>
                      <span className={styles.symbol}>FOGO</span>
                    </div>
                  </div>
                </MotionGridListItem>
              );
            } else {
              const { mint, amountInWallet, decimals, image, name, symbol } =
                token;
              const amountAsString = amountToString(amountInWallet, decimals);
              const contents = (
                <>
                  <div className={styles.nameAndIcon}>
                    {image ? (
                      <img alt="" src={image} className={styles.icon} />
                    ) : (
                      <div className={styles.icon} />
                    )}
                    <div className={styles.nameAndMint}>
                      <span className={styles.name}>
                        {name ?? mint.toBase58()}
                      </span>
                      <CopyButton
                        className={styles.mint ?? ""}
                        text={mint.toBase58()}
                      >
                        <TruncateKey keyValue={mint} />
                      </CopyButton>
                    </div>
                  </div>
                  <div className={styles.amountAndActions}>
                    <div className={styles.amountAndSymbol}>
                      <span className={styles.amount}>{amountAsString}</span>
                      {symbol && (
                        <span className={styles.symbol}>{symbol}</span>
                      )}
                    </div>
                    {"onPressSend" in props && (
                      <div className={styles.actions}>
                        <Button
                          variant="secondary"
                          size="sm"
                          className={styles.sendButton ?? ""}
                          onPress={() => {
                            props.onPressSend(token);
                          }}
                        >
                          <PaperPlaneTiltIcon />
                        </Button>
                      </div>
                    )}
                  </div>
                </>
              );
              return (
                <MotionGridListItem
                  layoutId={mint.toBase58()}
                  layoutScroll
                  textValue={name ?? mint.toBase58()}
                  key={mint.toString()}
                  className={styles.token ?? ""}
                  data-is-button={"onPressToken" in props ? "" : undefined}
                  {...("onPressToken" in props && {
                    onAction: () => {
                      props.onPressToken(token);
                    },
                  })}
                >
                  {contents}
                </MotionGridListItem>
              );
            }
          }}
>>>>>>> c5544eb1
        </GridList>
      );
    }
    case TokenDataStateType.NotLoaded:
    case TokenDataStateType.Loading: {
      return (
        <ul className={styles.tokenList}>
          <LoadingToken />
        </ul>
      );
    }
  }
};

type TokenItemProps = {
  token: Token;
  onPressSend?: (token: Token) => void;
  onPressToken?: (token: Token) => void;
};

const TokenItem = ({ token, onPressSend, onPressToken }: TokenItemProps) => {
  const { mint, amountInWallet, decimals, image, name } = token;
  const amountAsString = amountToString(amountInWallet, decimals);
  const price = usePrice(mint.toBase58());

  const contents = (
    <>
      <div className={styles.nameAndIcon}>
        {image ? (
          <img alt="" src={image} className={styles.icon} />
        ) : (
          <div className={styles.icon} />
        )}
        <div className={styles.nameAndMint}>
          <span className={styles.name}>{name ?? mint.toBase58()}</span>
          <CopyButton className={styles.mint ?? ""} text={mint.toBase58()}>
            <TruncateKey keyValue={mint} />
          </CopyButton>
        </div>
      </div>
      <div className={styles.amountAndActions}>
        <div className={styles.amountAndDetails}>
          <span className={styles.amount}>{amountAsString}</span>
          {price.type === PriceDataStateType.Loaded && (
            <NotionalAmount
              amount={amountInWallet}
              decimals={decimals}
              price={price.data}
              className={styles.notional}
            />
          )}
        </div>
        {onPressSend && (
          <div className={styles.actions}>
            <Button
              variant="secondary"
              size="sm"
              className={styles.sendButton ?? ""}
              onPress={() => {
                onPressSend(token);
              }}
            >
              <PaperPlaneTiltIcon />
            </Button>
          </div>
        )}
      </div>
    </>
  );

  return (
    <MotionGridListItem
      layoutId={mint.toBase58()}
      layoutScroll
      textValue={name ?? mint.toBase58()}
      key={mint.toString()}
      className={styles.token ?? ""}
      data-is-button={onPressToken === undefined ? undefined : ""}
      {...(onPressToken && {
        onAction: () => {
          onPressToken(token);
        },
      })}
    >
      {contents}
    </MotionGridListItem>
  );
};

const LoadingToken = () => (
  <div data-is-loading="" className={styles.token}>
    <div className={styles.nameAndIcon}>
      <div className={styles.icon} />
      <div className={styles.nameAndMint}>
        <span className={styles.name} />
        <span className={styles.mint} />
      </div>
    </div>
    <div className={styles.amountAndActions}>
      <div className={styles.amountAndDetails}>
        <span className={styles.amount} />
        <span className={styles.notional} />
      </div>
    </div>
  </div>
);<|MERGE_RESOLUTION|>--- conflicted
+++ resolved
@@ -92,19 +92,6 @@
               }),
           ]}
         >
-<<<<<<< HEAD
-          {(token) => (
-            <TokenItem
-              token={token}
-              {...("onPressSend" in props && {
-                onPressSend: props.onPressSend,
-              })}
-              {...("onPressToken" in props && {
-                onPressToken: props.onPressToken,
-              })}
-            />
-          )}
-=======
           {(token) => {
             if (token.isNative) {
               return (
@@ -128,83 +115,28 @@
                     </div>
                   </div>
                   <div className={styles.amountAndActions}>
-                    <div className={styles.amountAndSymbol}>
+                    <div className={styles.amountAndDetails}>
                       <span className={styles.amount}>
                         {amountToString(token.amountInWallet, FOGO_DECIMALS)}
                       </span>
-                      <span className={styles.symbol}>FOGO</span>
                     </div>
                   </div>
                 </MotionGridListItem>
               );
             } else {
-              const { mint, amountInWallet, decimals, image, name, symbol } =
-                token;
-              const amountAsString = amountToString(amountInWallet, decimals);
-              const contents = (
-                <>
-                  <div className={styles.nameAndIcon}>
-                    {image ? (
-                      <img alt="" src={image} className={styles.icon} />
-                    ) : (
-                      <div className={styles.icon} />
-                    )}
-                    <div className={styles.nameAndMint}>
-                      <span className={styles.name}>
-                        {name ?? mint.toBase58()}
-                      </span>
-                      <CopyButton
-                        className={styles.mint ?? ""}
-                        text={mint.toBase58()}
-                      >
-                        <TruncateKey keyValue={mint} />
-                      </CopyButton>
-                    </div>
-                  </div>
-                  <div className={styles.amountAndActions}>
-                    <div className={styles.amountAndSymbol}>
-                      <span className={styles.amount}>{amountAsString}</span>
-                      {symbol && (
-                        <span className={styles.symbol}>{symbol}</span>
-                      )}
-                    </div>
-                    {"onPressSend" in props && (
-                      <div className={styles.actions}>
-                        <Button
-                          variant="secondary"
-                          size="sm"
-                          className={styles.sendButton ?? ""}
-                          onPress={() => {
-                            props.onPressSend(token);
-                          }}
-                        >
-                          <PaperPlaneTiltIcon />
-                        </Button>
-                      </div>
-                    )}
-                  </div>
-                </>
-              );
               return (
-                <MotionGridListItem
-                  layoutId={mint.toBase58()}
-                  layoutScroll
-                  textValue={name ?? mint.toBase58()}
-                  key={mint.toString()}
-                  className={styles.token ?? ""}
-                  data-is-button={"onPressToken" in props ? "" : undefined}
+                <TokenItem
+                  token={token}
+                  {...("onPressSend" in props && {
+                    onPressSend: props.onPressSend,
+                  })}
                   {...("onPressToken" in props && {
-                    onAction: () => {
-                      props.onPressToken(token);
-                    },
+                    onPressToken: props.onPressToken,
                   })}
-                >
-                  {contents}
-                </MotionGridListItem>
+                />
               );
             }
           }}
->>>>>>> c5544eb1
         </GridList>
       );
     }
