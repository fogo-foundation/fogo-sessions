--- conflicted
+++ resolved
@@ -130,10 +130,7 @@
       onSendComplete,
       sessionState.sessionKey,
       sessionState.sessionPublicKey,
-<<<<<<< HEAD
       feeConfig,
-=======
->>>>>>> 80a2f424
       network,
     ],
   );
