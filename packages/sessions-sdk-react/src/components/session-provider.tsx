"use client";

import type {
  Session,
  SessionContext as SessionExecutionContext,
} from "@fogo/sessions-sdk";
import {
  establishSession as establishSessionImpl,
  replaceSession,
  createSessionContext,
  createSessionConnection,
  SessionResultType,
  reestablishSession,
  AuthorizedTokens,
  TransactionResultType,
  revokeSession,
  createLogInToken,
} from "@fogo/sessions-sdk";
import {
  clearStoredSession,
  getStoredSession,
  setStoredSession,
} from "@fogo/sessions-sdk-web";
import { useLocalStorageValue, useMountEffect } from "@react-hookz/web";
import { BackpackWalletAdapter } from "@solana/wallet-adapter-backpack";
import type {
  BaseWalletAdapter,
  MessageSignerWalletAdapterProps,
} from "@solana/wallet-adapter-base";
import { WalletReadyState } from "@solana/wallet-adapter-base";
import {
  SolflareWalletAdapter,
  PhantomWalletAdapter,
  NightlyWalletAdapter,
  BitgetWalletAdapter,
} from "@solana/wallet-adapter-wallets";
import { useStandardWalletAdapters } from "@solana/wallet-standard-wallet-adapter-react";
import { PublicKey } from "@solana/web3.js";
import {
  createDefaultAddressSelector,
  createDefaultAuthorizationResultCache,
  createDefaultWalletNotFoundHandler,
  SolanaMobileWalletAdapter,
  SolanaMobileWalletAdapterWalletName,
} from "@solana-mobile/wallet-adapter-mobile";
import type {
  ComponentProps,
  Dispatch,
  ReactNode,
  SetStateAction,
} from "react";
import { useMemo, useCallback, useState } from "react";
import { mutate } from "swr";
import { z } from "zod";

import {
  deserializePublicKeyList,
  deserializePublicKeyMap,
} from "../deserialize-public-key.js";
import { errorToString } from "../error-to-string.js";
import type { EstablishedOptions, StateType } from "../session-state.js";
import { RenewSessionModal } from "./renew-session-modal.js";
import { SignInModal } from "./sign-in-modal.js";
import { ToastProvider, useToast } from "./toast.js";
import { SessionContext as SessionReactContext } from "../hooks/use-session.js";
import { getCacheKey } from "../hooks/use-token-account-data.js";
import { SessionState } from "../session-state.js";
import type { SolanaMobileWallet, SolanaWallet } from "../solana-wallet.js";

const ONE_SECOND_IN_MS = 1000;
const ONE_MINUTE_IN_MS = 60 * ONE_SECOND_IN_MS;
const ONE_HOUR_IN_MS = 60 * ONE_MINUTE_IN_MS;
const ONE_DAY_IN_MS = 24 * ONE_HOUR_IN_MS;
const DEFAULT_SESSION_DURATION = 7 * ONE_DAY_IN_MS;

const ERROR_CODE_SESSION_EXPIRED = 4_000_000_000;
const ERROR_CODE_SESSION_LIMITS_EXCEEDED = 4_000_000_008;

type Props = ConstrainedOmit<
  ComponentProps<typeof SessionProvider>,
  "tokens" | "defaultRequestedLimits" | "wallets"
> & {
  tokens?: (PublicKey | string)[] | undefined;
  defaultRequestedLimits?:
    | Map<PublicKey, bigint>
    | Record<string, bigint>
    | undefined;
  wallets?: (MessageSignerWalletAdapterProps & BaseWalletAdapter)[] | undefined;
  termsOfServiceUrl?: string | undefined;
  privacyPolicyUrl?: string | undefined;
};

<<<<<<< HEAD
const filterUnwantedWallets = (
  wallets: (MessageSignerWalletAdapterProps & BaseWalletAdapter)[],
) => {
=======
const filterUnwantedWallets = (wallets: SolanaWallet[]) => {
>>>>>>> 1e1272d3
  let seenMetaMask = false;
  return wallets.filter((wallet) => {
    /*
     * Currently excludes the legacy Solflare MetaMask Snap adapter. The Snap was
     * decommissioned after MetaMask added native Solana; keeping it around causes
     * a confusing dead-end modal for most users.
     *
     * WARNING: We detect this via the logic that Solflare checks for the Snap adapter
     * *after* Metamask has already been registered as a wallet.
     * https://github.com/anza-xyz/wallet-adapter/blob/master/packages/wallets/solflare/src/metamask/detect.ts#L13
     */
    if (wallet.name === "MetaMask") {
      // If we've already kept one MetaMask, drop any subsequent ones.
      if (seenMetaMask) return false;
      seenMetaMask = true;
    }
    return true;
  });
};

export const FogoSessionProvider = ({
  tokens,
  defaultRequestedLimits,
  children,
  wallets = [
    new NightlyWalletAdapter(),
    new PhantomWalletAdapter(),
    new BitgetWalletAdapter(),
    new BackpackWalletAdapter(),
    new SolflareWalletAdapter(),
  ],
  termsOfServiceUrl,
  privacyPolicyUrl,
  ...props
}: Props) => {
  // We have to typecast this unfortunately because the Solana library typings are broken
  const walletsWithStandardAdapters = useStandardWalletAdapters(
    // eslint-disable-next-line @typescript-eslint/no-unsafe-argument, @typescript-eslint/no-explicit-any
    wallets as any,
<<<<<<< HEAD
  ) as unknown as (MessageSignerWalletAdapterProps & BaseWalletAdapter)[];
=======
  ) as unknown as SolanaWallet[];
>>>>>>> 1e1272d3
  const filteredWalletsWithStandardAdapters = useMemo(
    () => filterUnwantedWallets(walletsWithStandardAdapters),
    [walletsWithStandardAdapters],
  );
  const mobileWalletAdapter = useMemo(
    () =>
      isMobile(filteredWalletsWithStandardAdapters)
        ? (filteredWalletsWithStandardAdapters.find(
            (adapter) => adapter.name === SolanaMobileWalletAdapterWalletName,
          ) ??
          (new SolanaMobileWalletAdapter({
            addressSelector: createDefaultAddressSelector(),
            appIdentity: {
              uri:
                // eslint-disable-next-line unicorn/no-typeof-undefined
                typeof globalThis.window === "undefined"
                  ? ""
                  : `${globalThis.window.location.protocol}//${globalThis.window.location.host}`,
            },
            authorizationResultCache: createDefaultAuthorizationResultCache(),
            chain: "mainnet-beta",
            onWalletNotFound: createDefaultWalletNotFoundHandler(),
            // doing type casting to use our type with the EventEmitter types
          }) as SolanaMobileWallet))
        : undefined,
    [filteredWalletsWithStandardAdapters],
  );

  const walletsWithMobileAdapter = useMemo(
    () =>
      mobileWalletAdapter == undefined
        ? filteredWalletsWithStandardAdapters
        : [mobileWalletAdapter, ...filteredWalletsWithStandardAdapters],
    [filteredWalletsWithStandardAdapters, mobileWalletAdapter],
  );

  return (
    <ToastProvider>
      <SessionProvider
        tokens={tokens ? deserializePublicKeyList(tokens) : undefined}
        defaultRequestedLimits={
          defaultRequestedLimits === undefined
            ? undefined
            : deserializePublicKeyMap(defaultRequestedLimits)
        }
        wallets={walletsWithMobileAdapter}
        {...props}
      >
        {children}
        <SignInModal
          wallets={walletsWithMobileAdapter}
          termsOfServiceUrl={termsOfServiceUrl}
          privacyPolicyUrl={privacyPolicyUrl}
        />
        <RenewSessionModal />
      </SessionProvider>
    </ToastProvider>
  );
};

// Taken from https://github.com/anza-xyz/wallet-adapter/blob/master/packages/core/react/src/getEnvironment.ts
const ANDROID_REGEX = /android/i;
const WEBVIEW_REGEX =
  /(WebView|Version\/.+(Chrome)\/(\d+)\.(\d+)\.(\d+)\.(\d+)|; wv\).+(Chrome)\/(\d+)\.(\d+)\.(\d+)\.(\d+))/i;
const isMobile = (wallets: SolanaWallet[]) => {
  if (
    wallets.some(
      (wallet) =>
        wallet.name !== SolanaMobileWalletAdapterWalletName &&
        wallet.readyState === WalletReadyState.Installed,
    )
  ) {
    return false;
  } else {
    const { userAgent } = globalThis.navigator;
    return ANDROID_REGEX.test(userAgent) && !WEBVIEW_REGEX.test(userAgent);
  }
};

const SessionProvider = ({
  children,
  defaultRequestedLimits,
  enableUnlimited,
  onStartSessionInit,
  defaultAddressLookupTableAddress,
  domain,
  network,
  rpc,
  paymaster,
  sendToPaymaster,
  sponsor,
  ...args
}: Parameters<typeof createSessionConnection>[0] &
  Omit<Parameters<typeof createSessionContext>[0], "connection"> &
  Omit<
    Parameters<typeof useSessionState>[0],
    "getSessionContext" | "setShowBridgeIn"
  > & {
    children: ReactNode;
    defaultRequestedLimits?: Map<PublicKey, bigint> | undefined;
    enableUnlimited?: boolean | undefined;
    onStartSessionInit?:
      | (() => Promise<boolean> | boolean)
      | (() => Promise<void> | void)
      | undefined;
  }) => {
  const [showBridgeIn, setShowBridgeIn] = useState(false);
  const sessionConnection = useMemo(
    () =>
      // @ts-expect-error `createSessionConnection` enforces certain
      // relationships between the arguments.  We have to destructure the
      // arguments from the props to `SessionProvider` or else react would
      // re-initialize this memoized value on each render, however doing that
      // removes typescript's knowledge of these relationships.  We know the
      // relationships are true because the prop types of `SessionProvider`
      // extend the parameters of `createSessionConnection` so here it's safe to
      // override typescript.
      createSessionConnection({
        network,
        rpc,
        paymaster,
        sendToPaymaster,
        sponsor,
      }),
    [network, rpc, paymaster, sendToPaymaster, sponsor],
  );

  const sessionContext = useMemo(
    () =>
      // eslint-disable-next-line unicorn/no-typeof-undefined
      typeof globalThis.window === "undefined"
        ? undefined
        : createSessionContext({
            connection: sessionConnection,
            defaultAddressLookupTableAddress,
            domain,
          }),
    [sessionConnection, defaultAddressLookupTableAddress, domain],
  );
  const getSessionContext = useCallback(async () => {
    if (sessionContext === undefined) {
      throw new BrowserOnlyError();
    } else {
      return await sessionContext;
    }
  }, [sessionContext]);

  const sessionState = useSessionState({
    ...args,
    getSessionContext,
    setShowBridgeIn: setShowBridgeIn,
  });

  const state = useMemo(
    () => ({
      network,
      connection: sessionConnection.connection,
      rpc: sessionConnection.rpc,
      getSessionContext,
      sessionState,
      enableUnlimited: enableUnlimited ?? false,
      whitelistedTokens: args.tokens ?? [],
      onStartSessionInit,
      defaultRequestedLimits,
      showBridgeIn,
      setShowBridgeIn,
    }),
    [
      network,
      sessionConnection,
      getSessionContext,
      sessionState,
      enableUnlimited,
      args.tokens,
      onStartSessionInit,
      defaultRequestedLimits,
      showBridgeIn,
      setShowBridgeIn,
    ],
  );

  return <SessionReactContext value={state}>{children}</SessionReactContext>;
};

const useSessionState = ({
  tokens,
  getSessionContext,
  onOpenExtendSessionExpiry,
  onOpenSessionLimitsReached,
  wallets,
  sessionEstablishmentLookupTable,
  setShowBridgeIn,
}: {
  getSessionContext: () => Promise<SessionExecutionContext>;
  tokens?: PublicKey[] | undefined;
  onOpenExtendSessionExpiry?: (() => void) | undefined;
  onOpenSessionLimitsReached?: (() => void) | undefined;
  setShowBridgeIn: Dispatch<SetStateAction<boolean>>;
  wallets: SolanaWallet[];
  sessionEstablishmentLookupTable?: string | undefined;
}) => {
  const [state, setState] = useState<SessionState>(SessionState.Initializing());
  const toast = useToast();
  const walletName = useLocalStorageValue<string>("walletName");

  const sendTransaction = useCallback(
    async (
      session: Session,
      instructions: Parameters<EstablishedOptions["sendTransaction"]>[0],
      establishedOptions: EstablishedOptions,
    ) => {
      const result = await session.sendTransaction(instructions);
      if (result.type === TransactionResultType.Failed) {
        const parsedError = instructionErrorCustomSchema.safeParse(
          result.error,
        );
        if (parsedError.success) {
          switch (parsedError.data.InstructionError[1].Custom) {
            case ERROR_CODE_SESSION_EXPIRED: {
              onOpenExtendSessionExpiry?.();
              setState(
                SessionState.RequestingExtendedExpiry({
                  ...establishedOptions,
                  cancel: () => {
                    setState(SessionState.Established(establishedOptions));
                  },
                }),
              );
              break;
            }
            case ERROR_CODE_SESSION_LIMITS_EXCEEDED: {
              onOpenSessionLimitsReached?.();
              setState(
                SessionState.RequestingIncreasedLimits({
                  ...establishedOptions,
                  cancel: () => {
                    setState(SessionState.Established(establishedOptions));
                  },
                }),
              );
              break;
            }
          }
        }
      } else {
        try {
          await mutate(getCacheKey(session.walletPublicKey));
        } catch (error: unknown) {
          toast.error(
            "We couldn't update your token balances, please try refreshing the page",
            errorToString(error),
          );
          // eslint-disable-next-line no-console
          console.error("Failed to update token account data", error);
        }
      }
      return result;
    },
    [onOpenExtendSessionExpiry, onOpenSessionLimitsReached, toast],
  );

  const updateSession = useCallback(
    ({
      previousState,
      duration,
      establishedOptions,
      limits,
      session,
      onSuccess,
    }: {
      previousState: StateType;
      session: Session;
      establishedOptions: EstablishedOptions;
      duration: number;
      limits: Map<PublicKey, bigint> | undefined;
      onSuccess: (session: Session) => void;
    }) => {
      // eslint-disable-next-line @typescript-eslint/no-unused-vars
      const { updateSession, ...updatingOptions } = establishedOptions;
      setState(
        SessionState.UpdatingSession({ ...updatingOptions, previousState }),
      );
      getSessionContext()
        .then((context) =>
          replaceSession({
            expires: new Date(Date.now() + duration),
            context,
            signMessage: (message) =>
              establishedOptions.solanaWallet.signMessage(message),
            session,
            ...(limits === undefined ? { unlimited: true } : { limits }),
          }),
        )
        .then((result) => {
          switch (result.type) {
            case SessionResultType.Success: {
              toast.success("Session updated successfully");
              onSuccess(result.session);
              return;
            }
            case SessionResultType.Failed: {
              toast.error(
                "Failed to update session",
                errorToString(result.error),
              );
              setState(SessionState.Established(establishedOptions));
              return;
            }
          }
        })
        .catch((error: unknown) => {
          toast.error("Failed to update session", errorToString(error));
          setState(SessionState.Established(establishedOptions));
        });
    },
    [getSessionContext, toast],
  );

  const completeSessionSetup = useCallback(
    (session: Session, wallet: SolanaWallet, onEndSession: () => void) => {
      setStoredSession({
        sessionKey: session.sessionKey,
        walletPublicKey: session.walletPublicKey,
      }).catch((error: unknown) => {
        // eslint-disable-next-line no-console
        console.error("Failed to persist session", error);
      });
      const establishedOptions: EstablishedOptions = {
        endSession: () => {
          disconnect(wallet, { session, sessionContext: getSessionContext() });
          onEndSession();
        },
        payer: session.payer,
        sendTransaction: (instructions) =>
          sendTransaction(session, instructions, establishedOptions),
        sessionKey: session.sessionKey,
        isLimited:
          session.sessionInfo.authorizedTokens === AuthorizedTokens.Specific,
        walletPublicKey: session.walletPublicKey,
        solanaWallet: wallet,
        sessionPublicKey: session.sessionPublicKey,
        createLogInToken: () => createLogInToken(session),
        showBridgeIn: () => {
          setShowBridgeIn(true);
        },
        expiration: session.sessionInfo.expiration,
        updateSession: (previousState, duration, limits) => {
          updateSession({
            previousState,
            duration,
            limits,
            establishedOptions,
            session,
            onSuccess: (newSession) => {
              completeSessionSetup(newSession, wallet, onEndSession);
            },
          });
        },
      };
      setState(SessionState.Established(establishedOptions));
    },
    [getSessionContext, updateSession, sendTransaction, setShowBridgeIn],
  );

  const submitLimits = useCallback(
    ({
      wallet,
      walletPublicKey,
      sessionDuration,
      limits,
      onCancel,
      onError,
    }: {
      wallet: SolanaWallet;
      walletPublicKey: PublicKey;
      sessionDuration: number;
      limits?: Map<PublicKey, bigint> | undefined;
      onCancel: () => void;
      onError: () => void;
    }) => {
      const controller = new AbortController();
      setState(
        SessionState.SettingLimits({
          cancel: () => {
            controller.abort();
            disconnect(wallet);
            onCancel();
          },
        }),
      );
      establishSession(
        getSessionContext(),
        wallet,
        walletPublicKey,
        sessionDuration,
        limits,
        controller.signal,
        sessionEstablishmentLookupTable,
      )
        .then((session) => {
          if (session !== undefined) {
            completeSessionSetup(session, wallet, onCancel);
          }
        })
        .catch((error: unknown) => {
          // eslint-disable-next-line no-console
          console.error("Failed to establish session", error);
          toast.error(
            "Failed to establish session, please try again",
            errorToString(error),
          );
          onError();
        });
    },
    [
      getSessionContext,
      completeSessionSetup,
      toast,
      sessionEstablishmentLookupTable,
    ],
  );

  const requestLimits = useCallback(
    (
      wallet: SolanaWallet,
      walletPublicKey: PublicKey,
      requestedLimits: Map<PublicKey, bigint> | undefined,
      onCancel: () => void,
    ) => {
      setState(
        SessionState.RequestingLimits({
          requestedLimits,
          cancel: () => {
            disconnect(wallet);
            onCancel();
          },
          submitLimits: (sessionDuration, limits) => {
            submitLimits({
              wallet,
              walletPublicKey,
              sessionDuration,
              limits,
              onCancel,
              onError: () => {
                requestLimits(
                  wallet,
                  walletPublicKey,
                  requestedLimits,
                  onCancel,
                );
              },
            });
          },
        }),
      );
    },
    [submitLimits],
  );

  const connectWallet = useCallback(
    ({
      wallet,
      requestedLimits,
      onCancel,
      onError,
    }: {
      wallet: SolanaWallet;
      requestedLimits?: Map<PublicKey, bigint> | undefined;
      onCancel: () => void;
      onError: () => void;
    }) => {
      const controller = new AbortController();
      setState(
        SessionState.WalletConnecting({
          cancel: () => {
            controller.abort();
            onCancel();
          },
        }),
      );
      connectWalletImpl(getSessionContext(), wallet, controller.signal)
        .then((result) => {
          switch (result.type) {
            case ConnectWalletStateType.RestoredSession: {
              walletName.set(wallet.name);
              completeSessionSetup(result.session, wallet, onCancel);
              return;
            }
            case ConnectWalletStateType.Connected: {
              walletName.set(wallet.name);
              if (tokens === undefined || tokens.length === 0) {
                submitLimits({
                  sessionDuration: DEFAULT_SESSION_DURATION,
                  wallet,
                  walletPublicKey: result.walletPublicKey,
                  onError,
                  onCancel,
                });
              } else {
                requestLimits(
                  wallet,
                  result.walletPublicKey,
                  requestedLimits,
                  onCancel,
                );
              }
              return;
            }
            case ConnectWalletStateType.Aborted: {
              return;
            }
          }
        })
        .catch((error: unknown) => {
          toast.error("Failed to connect wallet", errorToString(error));
          onError();
        });
    },
    [
      getSessionContext,
      completeSessionSetup,
      requestLimits,
      submitLimits,
      toast,
      tokens,
      walletName,
    ],
  );

  const requestWallet = useCallback(
    (requestedLimits?: Map<PublicKey, bigint>) => {
      const cancel = () => {
        setState(SessionState.NotEstablished(requestWallet));
      };
      setState(
        SessionState.SelectingWallet({
          cancel,
          selectWallet: (wallet) => {
            connectWallet({
              wallet,
              requestedLimits,
              onCancel: cancel,
              onError: () => {
                requestWallet(requestedLimits);
              },
            });
          },
        }),
      );
    },
    [connectWallet],
  );

  useMountEffect(() => {
    if (walletName.value === undefined) {
      setState(SessionState.NotEstablished(requestWallet));
    } else {
      const wallet = wallets.find((wallet) => wallet.name === walletName.value);
      if (wallet === undefined) {
        setState(SessionState.NotEstablished(requestWallet));
      } else {
        setState(SessionState.CheckingStoredSession());
        checkStoredSession(getSessionContext(), wallet)
          .then((session) => {
            if (session === undefined) {
              setState(SessionState.NotEstablished(requestWallet));
            } else {
              completeSessionSetup(session, wallet, () => {
                setState(SessionState.NotEstablished(requestWallet));
              });
            }
          })
          .catch((error: unknown) => {
            // eslint-disable-next-line
            console.error("Failed to restore stored session", error);
            setState(SessionState.NotEstablished(requestWallet));
          });
      }
    }
  });

  return state;
};

/**
 * Waits for the wallet to be ready before trying autoConnect. This is especially needed for Nightly Wallet as it's not instantly ready.
 */
const waitForWalletReady = async (wallet: SolanaWallet) => {
  const WALLET_READY_TIMEOUT = 3000;
  const isWalletInReadyState = wallet.readyState === WalletReadyState.Installed;

  if (isWalletInReadyState) {
    return true;
  }

  // If the wallet is not in the ready state, we wait for it to be ready
  // or for the timeout to expire so that the user can try to connect again (should never happen)
  return Promise.race([
    new Promise((resolve) => {
      wallet.on("readyStateChange", (readyState) => {
        if (readyState === WalletReadyState.Installed) {
          resolve(true);
        }
      });
    }),
    new Promise((resolve) => {
      setTimeout(() => {
        resolve(false);
      }, WALLET_READY_TIMEOUT);
    }),
  ]);
};

const checkStoredSession = async (
  sessionContext: Promise<SessionExecutionContext>,
  wallet: SolanaWallet,
) => {
  await waitForWalletReady(wallet);
  await wallet.autoConnect();
  if (wallet.publicKey === null) {
    return;
  } else {
    const result = await tryLoadStoredSession(
      sessionContext,
      wallet,
      wallet.publicKey,
    );
    switch (result.type) {
      case ConnectWalletStateType.Connected: {
        await wallet.disconnect();
        return;
      }
      case ConnectWalletStateType.RestoredSession: {
        return result.session;
      }
      case ConnectWalletStateType.Aborted: {
        return;
      }
    }
  }
};

const connectWalletImpl = async (
  sessionContext: Promise<SessionExecutionContext>,
  wallet: SolanaWallet,
  abortSignal: AbortSignal,
) => {
  await wallet.connect();
  if (abortSignal.aborted || !wallet.connected) {
    await wallet.disconnect();
    return ConnectWalletState.Aborted();
  } else {
    const walletPublicKey = ensureWalletPublicKey(wallet);
    return tryLoadStoredSession(
      sessionContext,
      wallet,
      walletPublicKey,
      abortSignal,
    );
  }
};

const tryLoadStoredSession = async (
  sessionContext: Promise<SessionExecutionContext>,
  wallet: SolanaWallet,
  walletPublicKey: PublicKey,
  abortSignal?: AbortSignal,
) => {
  const storedSession = await getStoredSession(walletPublicKey);
  if (abortSignal?.aborted) {
    await wallet.disconnect();
    return ConnectWalletState.Aborted();
  } else if (storedSession === undefined) {
    return ConnectWalletState.Connected(walletPublicKey);
  } else {
    const session = await reestablishSession(
      await sessionContext,
      storedSession.walletPublicKey,
      storedSession.sessionKey,
    );
    if (abortSignal?.aborted) {
      await wallet.disconnect();
      return ConnectWalletState.Aborted();
    } else if (session === undefined) {
      await clearStoredSession(walletPublicKey);
      return ConnectWalletState.Connected(walletPublicKey);
    } else {
      return ConnectWalletState.RestoredSession(session);
    }
  }
};

enum ConnectWalletStateType {
  // Indicates that the request to connect a wallet was aborted before
  // completing (e.g. the user closed the wallet connection modal)
  Aborted,

  // Indicates that the wallet connected and we found a valid stored session
  // which has been restored
  RestoredSession,

  // Indicates that the wallet is connected (but no stored session was found, so
  // we need to request limits and create a session)
  Connected,
}

const ConnectWalletState = {
  Aborted: () => ({ type: ConnectWalletStateType.Aborted as const }),
  RestoredSession: (session: Session) => ({
    type: ConnectWalletStateType.RestoredSession as const,
    session,
  }),
  Connected: (walletPublicKey: PublicKey) => ({
    type: ConnectWalletStateType.Connected as const,
    walletPublicKey,
  }),
};

const establishSession = async (
  sessionContext: Promise<SessionExecutionContext>,
  wallet: SolanaWallet,
  walletPublicKey: PublicKey,
  sessionDuration: number,
  limits: Map<PublicKey, bigint> | undefined,
  abortSignal: AbortSignal,
  sessionEstablishmentLookupTable?: string,
) => {
  const context = await sessionContext;
  const result = await establishSessionImpl({
    expires: new Date(Date.now() + sessionDuration),
    context,
    signMessage: (message: Uint8Array) => wallet.signMessage(message),
    walletPublicKey: walletPublicKey,
    sessionEstablishmentLookupTable,
    ...(limits === undefined ? { unlimited: true } : { limits }),
  });
  switch (result.type) {
    case SessionResultType.Success: {
      if (abortSignal.aborted) {
        // Use promise `.catch` here so that we don't block
        revokeSession({ context, session: result.session }).catch(
          (error: unknown) => {
            // eslint-disable-next-line no-console
            console.error("Failed to revoke cancelled session", error);
          },
        );
        return;
      } else {
        return result.session;
      }
    }
    case SessionResultType.Failed: {
      if (abortSignal.aborted) {
        return;
      } else {
        throw new Error(JSON.stringify(result.error));
      }
    }
  }
};

const disconnect = (
  wallet: SolanaWallet,
  sessionInfo?: {
    session: Session;
    sessionContext: Promise<SessionExecutionContext>;
  },
) => {
  Promise.all([
    wallet.disconnect(),
    ...(sessionInfo === undefined
      ? []
      : [
          sessionInfo.sessionContext.then((context) =>
            revokeSession({ context, session: sessionInfo.session }),
          ),
          clearStoredSession(sessionInfo.session.walletPublicKey),
        ]),
  ])
    .then(() => {
      localStorage.removeItem("walletName");
    })
    .catch((error: unknown) => {
      // eslint-disable-next-line no-console
      console.error("Failed to clean up session", error);
    });
};

const ensureWalletPublicKey = (wallet: SolanaWallet) => {
  if (wallet.publicKey === null) {
    throw new InvariantFailedError("Wallet connected but has no public key");
  } else {
    return wallet.publicKey;
  }
};

class InvariantFailedError extends Error {
  constructor(message: string) {
    super(`An expected invariant failed: ${message}`);
    this.name = "InvariantFailedError";
  }
}

class BrowserOnlyError extends Error {
  constructor() {
    super(``);
    this.name = "BrowserOnlyError";
  }
}

type ConstrainedOmit<T, K> = {
  // eslint-disable-next-line @typescript-eslint/no-explicit-any
  [P in keyof T as Exclude<P, K & keyof any>]: T[P];
};

const instructionErrorCustomSchema = z.object({
  InstructionError: z.tuple([
    z.number(),
    z.object({
      Custom: z.number(),
    }),
  ]),
});<|MERGE_RESOLUTION|>--- conflicted
+++ resolved
@@ -90,13 +90,7 @@
   privacyPolicyUrl?: string | undefined;
 };
 
-<<<<<<< HEAD
-const filterUnwantedWallets = (
-  wallets: (MessageSignerWalletAdapterProps & BaseWalletAdapter)[],
-) => {
-=======
 const filterUnwantedWallets = (wallets: SolanaWallet[]) => {
->>>>>>> 1e1272d3
   let seenMetaMask = false;
   return wallets.filter((wallet) => {
     /*
@@ -136,11 +130,7 @@
   const walletsWithStandardAdapters = useStandardWalletAdapters(
     // eslint-disable-next-line @typescript-eslint/no-unsafe-argument, @typescript-eslint/no-explicit-any
     wallets as any,
-<<<<<<< HEAD
-  ) as unknown as (MessageSignerWalletAdapterProps & BaseWalletAdapter)[];
-=======
   ) as unknown as SolanaWallet[];
->>>>>>> 1e1272d3
   const filteredWalletsWithStandardAdapters = useMemo(
     () => filterUnwantedWallets(walletsWithStandardAdapters),
     [walletsWithStandardAdapters],
