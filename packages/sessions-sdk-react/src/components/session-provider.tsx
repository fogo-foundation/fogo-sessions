--- conflicted
+++ resolved
@@ -91,7 +91,7 @@
 };
 
 const filterUnwantedWallets = (
-  wallets: (MessageSignerWalletAdapterProps & BaseWalletAdapter)[],
+  wallets: SolanaWallet[],
 ) => {
   let seenMetaMask = false;
   return wallets.filter((wallet) => {
@@ -132,15 +132,7 @@
   const walletsWithStandardAdapters = useStandardWalletAdapters(
     // eslint-disable-next-line @typescript-eslint/no-unsafe-argument, @typescript-eslint/no-explicit-any
     wallets as any,
-<<<<<<< HEAD
   ) as unknown as SolanaWallet[];
-
-  const mobileWalletAdapter = useMemo(
-    () =>
-      isMobile(walletsWithStandardAdapters)
-        ? ((walletsWithStandardAdapters.find(
-=======
-  ) as unknown as (MessageSignerWalletAdapterProps & BaseWalletAdapter)[];
   const filteredWalletsWithStandardAdapters = useMemo(
     () => filterUnwantedWallets(walletsWithStandardAdapters),
     [walletsWithStandardAdapters],
@@ -149,7 +141,6 @@
     () =>
       isMobile(filteredWalletsWithStandardAdapters)
         ? (filteredWalletsWithStandardAdapters.find(
->>>>>>> ddccfade
             (adapter) => adapter.name === SolanaMobileWalletAdapterWalletName,
           ) ??
             new SolanaMobileWalletAdapter({
