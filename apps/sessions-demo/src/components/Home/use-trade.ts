--- conflicted
+++ resolved
@@ -31,20 +31,12 @@
       await new ExampleProgram(
         new AnchorProvider(connection, {} as Wallet, {}),
       ).methods
-<<<<<<< HEAD
-        .exampleTransfer(new BN(100))
+        .exampleTransfer(new BN(amount * Math.pow(10, decimals)))
         .accountsPartial({
           sessionKey: session.sessionPublicKey,
           sink: sinkAta,
-          userTokenAccount: userTokenAccount,
-          mint: NATIVE_MINT,
-=======
-        .exampleTransfer(new BN(amount * Math.pow(10, decimals)))
-        .accounts({
-          sessionKey: session.sessionPublicKey,
-          sink: sinkAta,
           userTokenAccount,
->>>>>>> 67574be7
+          mint,
         })
         .instruction(),
     ]);
