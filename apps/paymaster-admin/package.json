--- conflicted
+++ resolved
@@ -4,11 +4,7 @@
   "private": true,
   "type": "module",
   "engines": {
-<<<<<<< HEAD
-    "node": "^22.17.0"
-=======
     "node": "22"
->>>>>>> b50ccabe
   },
   "scripts": {
     "build": "next build",
@@ -31,17 +27,7 @@
     "pg": "catalog:",
     "react": "catalog:",
     "react-dom": "catalog:",
-<<<<<<< HEAD
-    "next": "catalog:",
-    "clsx": "catalog:",
-    "pg": "catalog:",
-    "zod": "catalog:",
-    "@fogo/sessions-sdk-react": "workspace:*",
-    "@fogo/sessions-sdk": "workspace:",
-    "@solana/web3.js": "catalog:"
-=======
     "zod": "catalog:"
->>>>>>> b50ccabe
   },
   "devDependencies": {
     "@cprussin/eslint-config": "catalog:",
@@ -50,7 +36,6 @@
     "@cprussin/tsconfig": "catalog:",
     "@types/pg": "catalog:",
     "@types/react": "catalog:",
-    "@types/pg": "catalog:",
     "autoprefixer": "catalog:",
     "postcss": "catalog:",
     "typescript": "catalog:"
